--- conflicted
+++ resolved
@@ -19,9 +19,11 @@
 
     // Turn off warmup
     uut.warmup = false;
+    uut_queues.warmup = false;
 
     // Initialize stats
     uut.begin_phase();
+    uut_queues.begin_phase();
 
     // Create a test packet
     static auto id = 1;
@@ -42,10 +44,7 @@
 
     WHEN("A packet with the same address is sent") {
       auto test = seed;
-<<<<<<< HEAD
       test.instr_id = id++;
-=======
->>>>>>> ff77e8ca
 
       auto test_result = mock_ul.issue(test);
       REQUIRE(test_result);
