#include "cache.h"

#include <algorithm>
#include <iomanip>
#include <iterator>
#include <numeric>

#include "champsim.h"
#include "champsim_constants.h"
#include "instruction.h"
#include "util.h"
#include "vmem.h"

bool CACHE::handle_fill(PACKET& fill_mshr)
{
  cpu = fill_mshr.cpu;

  // find victim
  uint32_t set = get_set(fill_mshr.address);

  auto set_begin = std::next(std::begin(block), set * NUM_WAY);
  auto set_end = std::next(set_begin, NUM_WAY);
  auto first_inv = std::find_if_not(set_begin, set_end, is_valid<BLOCK>());
  uint32_t way = std::distance(set_begin, first_inv);
  if (way == NUM_WAY)
    way = impl_replacement_find_victim(fill_mshr.cpu, fill_mshr.instr_id, set, &block.data()[set * NUM_WAY], fill_mshr.ip, fill_mshr.address, fill_mshr.type);

<<<<<<< HEAD
    if (way != NUM_WAY) {
      // update processed packets
      fill_mshr->data = block[set * NUM_WAY + way].data;
      fill_mshr->pf_metadata = block[set * NUM_WAY + way].pf_metadata;
=======
  bool success = filllike_miss(set, way, fill_mshr);
>>>>>>> 0d73c75c

  sim_stats.back().total_miss_latency += current_cycle - fill_mshr.cycle_enqueued;

  if (success) {
    for (auto ret : fill_mshr.to_return)
      ret->return_data(fill_mshr);
  }

  return success;
}

bool CACHE::handle_writeback(PACKET& handle_pkt)
{
  cpu = handle_pkt.cpu;

  // access cache
  uint32_t set = get_set(handle_pkt.address);
  uint32_t way = get_way(handle_pkt.address, set);

  BLOCK& fill_block = block[set * NUM_WAY + way];

  if (way < NUM_WAY) { // HIT
    impl_replacement_update_state(handle_pkt.cpu, set, way, fill_block.address, handle_pkt.ip, 0, handle_pkt.type, true);

    // COLLECT STATS
    sim_stats.back().hits[handle_pkt.cpu][handle_pkt.type]++;

    // mark dirty
    fill_block.dirty = 1;

    return true;
  } else { // MISS
    if (match_offset_bits) {
      return readlike_miss(handle_pkt);
    } else {
      // find victim
      auto set_begin = std::next(std::begin(block), set * NUM_WAY);
      auto set_end = std::next(set_begin, NUM_WAY);
      auto first_inv = std::find_if_not(set_begin, set_end, is_valid<BLOCK>());
      way = std::distance(set_begin, first_inv);
      if (way == NUM_WAY)
        way = impl_replacement_find_victim(handle_pkt.cpu, handle_pkt.instr_id, set, &block.data()[set * NUM_WAY], handle_pkt.ip, handle_pkt.address,
                                           handle_pkt.type);

      return filllike_miss(set, way, handle_pkt);
    }
  }
}

bool CACHE::handle_read(PACKET& handle_pkt)
{
  cpu = handle_pkt.cpu;

  // A (hopefully temporary) hack to know whether to send the evicted paddr or
  // vaddr to the prefetcher
  ever_seen_data |= (handle_pkt.v_address != handle_pkt.ip);

  uint32_t set = get_set(handle_pkt.address);
  uint32_t way = get_way(handle_pkt.address, set);

  if (way < NUM_WAY) { // HIT
    readlike_hit(set, way, handle_pkt);
    return true;
  } else {
    return readlike_miss(handle_pkt);
  }
}

bool CACHE::handle_prefetch(PACKET& handle_pkt)
{
  cpu = handle_pkt.cpu;

  uint32_t set = get_set(handle_pkt.address);
  uint32_t way = get_way(handle_pkt.address, set);

  if (way < NUM_WAY) { // HIT
    readlike_hit(set, way, handle_pkt);
    return true;
  } else {
    return readlike_miss(handle_pkt);
  }
}

void CACHE::readlike_hit(std::size_t set, std::size_t way, const PACKET& handle_pkt)
{
  if constexpr (champsim::debug_print) {
    std::cout << "[" << NAME << "] " << __func__;
    std::cout << " instr_id: " << handle_pkt.instr_id << " address: " << std::hex << (handle_pkt.address >> OFFSET_BITS);
    std::cout << " full_addr: " << handle_pkt.address;
    std::cout << " full_v_addr: " << handle_pkt.v_address << std::dec;
    std::cout << " type: " << +handle_pkt.type;
    std::cout << " cycle: " << current_cycle << std::endl;
  }

  BLOCK& hit_block = block[set * NUM_WAY + way];

  // update prefetcher on load instruction
  if (should_activate_prefetcher(handle_pkt)) {
    uint64_t pf_base_addr = (virtual_prefetch ? handle_pkt.v_address : handle_pkt.address) & ~bitmask(match_offset_bits ? 0 : OFFSET_BITS);
    hit_block.pf_metadata = impl_prefetcher_cache_operate(pf_base_addr, handle_pkt.ip, 1, handle_pkt.type, handle_pkt.pf_metadata);
  }

  // update replacement policy
  impl_replacement_update_state(handle_pkt.cpu, set, way, hit_block.address, handle_pkt.ip, 0, handle_pkt.type, true);

  // COLLECT STATS
  sim_stats.back().hits[handle_pkt.cpu][handle_pkt.type]++;

<<<<<<< HEAD
  handle_pkt.data = hit_block.data;
  handle_pkt.pf_metadata = hit_block.pf_metadata;
  for (auto ret : handle_pkt.to_return)
    ret->return_data(&handle_pkt);
=======
  auto copy{handle_pkt};
  copy.data = hit_block.data;
  for (auto ret : copy.to_return)
    ret->return_data(copy);
>>>>>>> 0d73c75c

  // update prefetch stats and reset prefetch bit
  if (hit_block.prefetch) {
    sim_stats.back().pf_useful++;
    hit_block.prefetch = 0;
  }
}

bool CACHE::readlike_miss(const PACKET& handle_pkt)
{
  if constexpr (champsim::debug_print) {
    std::cout << "[" << NAME << "] " << __func__;
    std::cout << " instr_id: " << handle_pkt.instr_id << " address: " << std::hex << (handle_pkt.address >> OFFSET_BITS);
    std::cout << " full_addr: " << handle_pkt.address;
    std::cout << " full_v_addr: " << handle_pkt.v_address << std::dec;
    std::cout << " type: " << +handle_pkt.type;
    std::cout << " cycle: " << current_cycle << std::endl;
  }

  cpu = handle_pkt.cpu;

  // check mshr
  auto mshr_entry = std::find_if(MSHR.begin(), MSHR.end(), eq_addr<PACKET>(handle_pkt.address, OFFSET_BITS));
  bool mshr_full = (MSHR.size() == MSHR_SIZE);

  if (mshr_entry != MSHR.end()) // miss already inflight
  {
    auto instr_copy = std::move(mshr_entry->instr_depend_on_me);
    auto ret_copy = std::move(mshr_entry->to_return);

    std::set_union(std::begin(instr_copy), std::end(instr_copy), std::begin(handle_pkt.instr_depend_on_me), std::end(handle_pkt.instr_depend_on_me),
                   std::back_inserter(mshr_entry->instr_depend_on_me), [](ooo_model_instr& x, ooo_model_instr& y) { return x.instr_id < y.instr_id; });
    std::set_union(std::begin(ret_copy), std::end(ret_copy), std::begin(handle_pkt.to_return), std::end(handle_pkt.to_return),
                   std::back_inserter(mshr_entry->to_return));

    if (mshr_entry->type == PREFETCH && handle_pkt.type != PREFETCH) {
      // Mark the prefetch as useful
      if (mshr_entry->prefetch_from_this)
        sim_stats.back().pf_useful++;

      uint64_t prior_event_cycle = mshr_entry->event_cycle;
      auto to_return = std::move(mshr_entry->to_return);
      *mshr_entry = handle_pkt;

      // in case request is already returned, we should keep event_cycle
      mshr_entry->event_cycle = prior_event_cycle;
      mshr_entry->to_return = std::move(to_return);
    }

    if (should_activate_prefetcher(handle_pkt.type) && handle_pkt.pf_origin_level < fill_level) {
      uint64_t pf_base_addr = (virtual_prefetch ? handle_pkt.v_address : handle_pkt.address) & ~bitmask(match_offset_bits ? 0 : OFFSET_BITS);
      mshr_entry->pf_metadata = impl_prefetcher_cache_operate(pf_base_addr, handle_pkt.ip, 0, handle_pkt.type, handle_pkt.pf_metadata);
    }
  } else {
    if (mshr_full)  // not enough MSHR resource
      return false; // TODO should we allow prefetches anyway if they will not be filled to this level?

    if (should_activate_prefetcher(handle_pkt.type) && handle_pkt.pf_origin_level < fill_level) {
      uint64_t pf_base_addr = (virtual_prefetch ? handle_pkt.v_address : handle_pkt.address) & ~bitmask(match_offset_bits ? 0 : OFFSET_BITS);
      handle_pkt.pf_metadata = impl_prefetcher_cache_operate(pf_base_addr, handle_pkt.ip, 0, handle_pkt.type, handle_pkt.pf_metadata);
    }

    auto fwd_pkt = handle_pkt;

    if (fwd_pkt.type == WRITE)
      fwd_pkt.type = RFO;

    if (handle_pkt.fill_this_level)
      fwd_pkt.to_return = {this};
    else
      fwd_pkt.to_return.clear();

    bool success;
    if (prefetch_as_load || handle_pkt.type != PREFETCH)
      success = lower_level->add_rq(fwd_pkt);
    else
      success = lower_level->add_pq(fwd_pkt);

    if (!success)
      return false;

    // Allocate an MSHR
    if (!std::empty(fwd_pkt.to_return)) {
      mshr_entry = MSHR.insert(std::end(MSHR), handle_pkt);
      mshr_entry->cycle_enqueued = current_cycle;
      mshr_entry->event_cycle = std::numeric_limits<uint64_t>::max();
    }
  }

<<<<<<< HEAD
=======
  // update prefetcher on load instructions and prefetches from upper levels
  if (should_activate_prefetcher(handle_pkt)) {
    uint64_t pf_base_addr = (virtual_prefetch ? handle_pkt.v_address : handle_pkt.address) & ~bitmask(match_offset_bits ? 0 : OFFSET_BITS);
    mshr_entry->pf_metadata = impl_prefetcher_cache_operate(pf_base_addr, handle_pkt.ip, 0, handle_pkt.type, handle_pkt.pf_metadata);
  }

>>>>>>> 0d73c75c
  return true;
}

bool CACHE::filllike_miss(std::size_t set, std::size_t way, const PACKET& handle_pkt)
{
  if constexpr (champsim::debug_print) {
    std::cout << "[" << NAME << "] " << __func__;
    std::cout << " instr_id: " << handle_pkt.instr_id << " address: " << std::hex << (handle_pkt.address >> OFFSET_BITS);
    std::cout << " full_addr: " << handle_pkt.address;
    std::cout << " full_v_addr: " << handle_pkt.v_address << std::dec;
    std::cout << " type: " << +handle_pkt.type;
    std::cout << " cycle: " << current_cycle << std::endl;
  }

  cpu = handle_pkt.cpu;

  bool bypass = (way == NUM_WAY);
  assert(handle_pkt.type != WRITE || !bypass);

  auto pkt_address = (virtual_prefetch ? handle_pkt.v_address : handle_pkt.address) & ~bitmask(match_offset_bits ? 0 : OFFSET_BITS);
  if (!bypass) {
    BLOCK& fill_block = block[set * NUM_WAY + way];
    if (fill_block.dirty) {
      PACKET writeback_packet;

      writeback_packet.cpu = handle_pkt.cpu;
      writeback_packet.address = fill_block.address;
      writeback_packet.data = fill_block.data;
      writeback_packet.instr_id = handle_pkt.instr_id;
      writeback_packet.ip = 0;
      writeback_packet.type = WRITE;
      writeback_packet.pf_metadata = fill_block.pf_metadata;

      auto success = lower_level->add_wq(writeback_packet);
      if (!success)
        return false;
    }

    auto evicting_address = (ever_seen_data ? fill_block.address : fill_block.v_address) & ~bitmask(match_offset_bits ? 0 : OFFSET_BITS);

    if (fill_block.prefetch)
      sim_stats.back().pf_useless++;

    if (handle_pkt.type == PREFETCH)
      sim_stats.back().pf_fill++;

    fill_block.valid = true;
    fill_block.prefetch = handle_pkt.prefetch_from_this;
    fill_block.dirty = (handle_pkt.type == WRITE);
    fill_block.address = handle_pkt.address;
    fill_block.v_address = handle_pkt.v_address;
    fill_block.data = handle_pkt.data;
    fill_block.ip = handle_pkt.ip;
    fill_block.cpu = handle_pkt.cpu;
    fill_block.instr_id = handle_pkt.instr_id;

<<<<<<< HEAD
    // update prefetcher
    auto pf_fill_addr = (virtual_prefetch ? handle_pkt.v_address : handle_pkt.address) & ~bitmask(match_offset_bits ? 0 : OFFSET_BITS);
    fill_block.pf_metadata = impl_prefetcher_cache_fill(pf_fill_addr, set, way, handle_pkt.type == PREFETCH, evicting_address, handle_pkt.pf_metadata);
  } else {
    // update prefetcher
    auto pf_fill_addr = (virtual_prefetch ? handle_pkt.v_address : handle_pkt.address) & ~bitmask(match_offset_bits ? 0 : OFFSET_BITS);
    impl_prefetcher_cache_fill(pf_fill_addr, set, way, handle_pkt.type == PREFETCH, evicting_address, handle_pkt.pf_metadata); //FIXME ignored result
  }

  if (warmup_complete[handle_pkt.cpu] && (handle_pkt.cycle_enqueued != 0))
    total_miss_latency += current_cycle - handle_pkt.cycle_enqueued;

  // update replacement policy
  impl_replacement_update_state(handle_pkt.cpu, set, way, handle_pkt.address, handle_pkt.ip, 0, handle_pkt.type, 0);
=======
    fill_block.pf_metadata = impl_prefetcher_cache_fill(pkt_address, set, way, handle_pkt.type == PREFETCH, evicting_address, handle_pkt.pf_metadata);
    impl_replacement_update_state(handle_pkt.cpu, set, way, handle_pkt.address, handle_pkt.ip, evicting_address, handle_pkt.type, false);
  } else {
    impl_prefetcher_cache_fill(pkt_address, set, way, handle_pkt.type == PREFETCH, 0, handle_pkt.pf_metadata); // FIXME ignored result
    impl_replacement_update_state(handle_pkt.cpu, set, way, handle_pkt.address, handle_pkt.ip, 0, handle_pkt.type, false);
  }
>>>>>>> 0d73c75c

  // COLLECT STATS
  sim_stats.back().misses[handle_pkt.cpu][handle_pkt.type]++;

  return true;
}

void CACHE::operate()
{
  auto write_bw = MAX_WRITE;
  auto read_bw = MAX_READ;

  for (bool success = true; success && write_bw > 0 && !std::empty(MSHR) && MSHR.front().event_cycle <= current_cycle; --write_bw) {
    success = handle_fill(MSHR.front());
    if (success)
      MSHR.pop_front();
  }

  for (bool success = true; success && write_bw > 0 && !std::empty(queues.WQ) && queues.wq_has_ready(); --write_bw) {
    success = handle_writeback(queues.WQ.front());
    if (success)
      queues.WQ.pop_front();
  }

  for (bool success = true; success && read_bw > 0 && !std::empty(queues.RQ) && queues.rq_has_ready(); --read_bw) {
    success = handle_read(queues.RQ.front());
    if (success)
      queues.RQ.pop_front();
  }

  for (bool success = true; success && read_bw > 0 && !std::empty(queues.PQ) && queues.pq_has_ready(); --read_bw) {
    success = handle_prefetch(queues.PQ.front());
    if (success)
      queues.PQ.pop_front();
  }

  impl_prefetcher_cycle_operate();
}

uint32_t CACHE::get_set(uint64_t address) { return ((address >> OFFSET_BITS) & bitmask(lg2(NUM_SET))); }

uint32_t CACHE::get_way(uint64_t address, uint32_t set)
{
  auto begin = std::next(block.begin(), set * NUM_WAY);
  auto end = std::next(begin, NUM_WAY);
  return std::distance(begin, std::find_if(begin, end, eq_addr<BLOCK>(address, OFFSET_BITS)));
}

int CACHE::invalidate_entry(uint64_t inval_addr)
{
  uint32_t set = get_set(inval_addr);
  uint32_t way = get_way(inval_addr, set);

  if (way < NUM_WAY)
    block[set * NUM_WAY + way].valid = 0;

  return way;
}

bool CACHE::add_rq(const PACKET& packet)
{
<<<<<<< HEAD
  assert(packet->address != 0);
  RQ_ACCESS++;

  DP(if (warmup_complete[packet->cpu]) {
    std::cout << "[" << NAME << "_RQ] " << __func__ << " instr_id: " << packet->instr_id << " address: " << std::hex << (packet->address >> OFFSET_BITS);
    std::cout << " full_addr: " << packet->address << " v_address: " << packet->v_address << std::dec << " type: " << +packet->type
              << " occupancy: " << RQ.occupancy();
  })

  // check for the latest writebacks in the write queue
  champsim::delay_queue<PACKET>::iterator found_wq = std::find_if(WQ.begin(), WQ.end(), eq_addr<PACKET>(packet->address, match_offset_bits ? 0 : OFFSET_BITS));

  if (found_wq != WQ.end()) {

    DP(if (warmup_complete[packet->cpu]) std::cout << " MERGED_WQ" << std::endl;)

    packet->data = found_wq->data;
    packet->pf_metadata = found_wq->pf_metadata;
    for (auto ret : packet->to_return)
      ret->return_data(packet);

    WQ_FORWARD++;
    return -1;
  }

  // check for duplicates in the read queue
  auto found_rq = std::find_if(RQ.begin(), RQ.end(), eq_addr<PACKET>(packet->address, OFFSET_BITS));
  if (found_rq != RQ.end()) {

    DP(if (warmup_complete[packet->cpu]) std::cout << " MERGED_RQ" << std::endl;)

    packet_dep_merge(found_rq->lq_index_depend_on_me, packet->lq_index_depend_on_me);
    packet_dep_merge(found_rq->sq_index_depend_on_me, packet->sq_index_depend_on_me);
    packet_dep_merge(found_rq->instr_depend_on_me, packet->instr_depend_on_me);
    packet_dep_merge(found_rq->to_return, packet->to_return);

    RQ_MERGED++;

    return 0; // merged index
  }

  // check occupancy
  if (RQ.full()) {
    RQ_FULL++;

    DP(if (warmup_complete[packet->cpu]) std::cout << " FULL" << std::endl;)

    return -2; // cannot handle this request
=======
  if constexpr (champsim::debug_print) {
    std::cout << "[" << NAME << "_RQ] " << __func__ << " instr_id: " << packet.instr_id << " address: " << std::hex << (packet.address >> OFFSET_BITS);
    std::cout << " full_addr: " << packet.address << " v_address: " << packet.v_address << std::dec << " type: " << +packet.type
              << " occupancy: " << std::size(queues.RQ) << " current_cycle: " << current_cycle;
>>>>>>> 0d73c75c
  }

  return queues.add_rq(packet);
}

bool CACHE::add_wq(const PACKET& packet)
{
  if constexpr (champsim::debug_print) {
    std::cout << "[" << NAME << "_WQ] " << __func__ << " instr_id: " << packet.instr_id << " address: " << std::hex << (packet.address >> OFFSET_BITS);
    std::cout << " full_addr: " << packet.address << " v_address: " << packet.v_address << std::dec << " type: " << +packet.type
              << " occupancy: " << std::size(queues.WQ) << " current_cycle: " << current_cycle;
  }

  return queues.add_wq(packet);
}

int CACHE::prefetch_line(uint64_t pf_addr, bool fill_this_level, uint32_t prefetch_metadata)
{
  sim_stats.back().pf_requested++;

  PACKET pf_packet;
  pf_packet.type = PREFETCH;
  pf_packet.prefetch_from_this = true;
  pf_packet.fill_this_level = fill_this_level;
  pf_packet.pf_metadata = prefetch_metadata;
  pf_packet.cpu = cpu;
  pf_packet.address = pf_addr;
  pf_packet.v_address = virtual_prefetch ? pf_addr : 0;

  auto success = queues.add_pq(pf_packet);
  if (success)
    ++sim_stats.back().pf_issued;
  return success;
}

int CACHE::prefetch_line(uint64_t, uint64_t, uint64_t pf_addr, bool fill_this_level, uint32_t prefetch_metadata)
{
  return prefetch_line(pf_addr, fill_this_level, prefetch_metadata);
}

bool CACHE::add_pq(const PACKET& packet)
{
<<<<<<< HEAD
  assert(packet->address != 0);
  PQ_ACCESS++;

  DP(if (warmup_complete[packet->cpu]) {
    std::cout << "[" << NAME << "_WQ] " << __func__ << " instr_id: " << packet->instr_id << " address: " << std::hex << (packet->address >> OFFSET_BITS);
    std::cout << " full_addr: " << packet->address << " v_address: " << packet->v_address << std::dec << " type: " << +packet->type
              << " occupancy: " << RQ.occupancy();
  })

  // check for the latest wirtebacks in the write queue
  champsim::delay_queue<PACKET>::iterator found_wq = std::find_if(WQ.begin(), WQ.end(), eq_addr<PACKET>(packet->address, match_offset_bits ? 0 : OFFSET_BITS));

  if (found_wq != WQ.end()) {

    DP(if (warmup_complete[packet->cpu]) std::cout << " MERGED_WQ" << std::endl;)

    packet->data = found_wq->data;
    packet->pf_metadata = found_wq->pf_metadata;
    for (auto ret : packet->to_return)
      ret->return_data(packet);

    WQ_FORWARD++;
    return -1;
  }

  // check for duplicates in the PQ
  auto found = std::find_if(PQ.begin(), PQ.end(), eq_addr<PACKET>(packet->address, OFFSET_BITS));
  if (found != PQ.end()) {
    DP(if (warmup_complete[packet->cpu]) std::cout << " MERGED_PQ" << std::endl;)

    found->fill_level = std::min(found->fill_level, packet->fill_level);
    packet_dep_merge(found->to_return, packet->to_return);

    PQ_MERGED++;
    return 0;
=======
  if constexpr (champsim::debug_print) {
    std::cout << "[" << NAME << "_WQ] " << __func__ << " instr_id: " << packet.instr_id << " address: " << std::hex << (packet.address >> OFFSET_BITS);
    std::cout << " full_addr: " << packet.address << " v_address: " << packet.v_address << std::dec << " type: " << +packet.type
              << " occupancy: " << std::size(queues.PQ) << " current_cycle: " << current_cycle;
>>>>>>> 0d73c75c
  }

  return queues.add_pq(packet);
}

void CACHE::return_data(const PACKET& packet)
{
  // check MSHR information
  auto mshr_entry = std::find_if(MSHR.begin(), MSHR.end(), eq_addr<PACKET>(packet.address, OFFSET_BITS));
  auto first_unreturned = std::find_if(MSHR.begin(), MSHR.end(), [](auto x) { return x.event_cycle == std::numeric_limits<uint64_t>::max(); });

  // sanity check
  if (mshr_entry == MSHR.end()) {
    std::cerr << "[" << NAME << "_MSHR] " << __func__ << " instr_id: " << packet.instr_id << " cannot find a matching entry!";
    std::cerr << " address: " << std::hex << packet.address;
    std::cerr << " v_address: " << packet.v_address;
    std::cerr << " address: " << (packet.address >> OFFSET_BITS) << std::dec;
    std::cerr << " event: " << packet.event_cycle << " current: " << current_cycle << std::endl;
    assert(0);
  }

  // MSHR holds the most updated information about this request
  mshr_entry->data = packet.data;
  mshr_entry->pf_metadata = packet.pf_metadata;
  mshr_entry->event_cycle = current_cycle + (warmup ? 0 : FILL_LATENCY);

  if constexpr (champsim::debug_print) {
    std::cout << "[" << NAME << "_MSHR] " << __func__ << " instr_id: " << mshr_entry->instr_id;
    std::cout << " address: " << std::hex << mshr_entry->address;
    std::cout << " data: " << mshr_entry->data << std::dec;
    std::cout << " event: " << mshr_entry->event_cycle << " current: " << current_cycle << std::endl;
  }

  // Order this entry after previously-returned entries, but before non-returned
  // entries
  std::iter_swap(mshr_entry, first_unreturned);
}

uint32_t CACHE::get_occupancy(uint8_t queue_type, uint64_t)
{
  if (queue_type == 0)
    return std::count_if(MSHR.begin(), MSHR.end(), is_valid<PACKET>());
  else if (queue_type == 1)
    return std::size(queues.RQ);
  else if (queue_type == 2)
    return std::size(queues.WQ);
  else if (queue_type == 3)
    return std::size(queues.PQ);

  return 0;
}

uint32_t CACHE::get_size(uint8_t queue_type, uint64_t)
{
  if (queue_type == 0)
    return MSHR_SIZE;
  else if (queue_type == 1)
    return queues.RQ_SIZE;
  else if (queue_type == 2)
    return queues.WQ_SIZE;
  else if (queue_type == 3)
    return queues.PQ_SIZE;

  return 0;
}

void CACHE::initialize()
{
  impl_prefetcher_initialize();
  impl_replacement_initialize();
}

void CACHE::begin_phase()
{
  roi_stats.emplace_back();
  sim_stats.emplace_back();
}

void CACHE::end_phase(unsigned cpu)
{
  roi_stats.back().hits[cpu] = sim_stats.back().hits[cpu];
  roi_stats.back().misses[cpu] = sim_stats.back().misses[cpu];

  roi_stats.back().pf_requested = sim_stats.back().pf_requested;
  roi_stats.back().pf_issued = sim_stats.back().pf_issued;
  roi_stats.back().pf_useful = sim_stats.back().pf_useful;
  roi_stats.back().pf_useless = sim_stats.back().pf_useless;
  roi_stats.back().pf_fill = sim_stats.back().pf_fill;

  roi_stats.back().total_miss_latency = sim_stats.back().total_miss_latency;
}

void print_cache_stats(std::string name, uint32_t cpu, CACHE::stats_type stats)
{
  uint64_t TOTAL_HIT = std::accumulate(std::begin(stats.hits.at(cpu)), std::end(stats.hits[cpu]), 0ull),
           TOTAL_MISS = std::accumulate(std::begin(stats.misses.at(cpu)), std::end(stats.misses[cpu]), 0ull);

  std::cout << name << " TOTAL       ";
  std::cout << "ACCESS: " << std::setw(10) << TOTAL_HIT + TOTAL_MISS << "  ";
  std::cout << "HIT: " << std::setw(10) << TOTAL_HIT << "  ";
  std::cout << "MISS: " << std::setw(10) << TOTAL_MISS << std::endl;

  std::cout << name << " LOAD        ";
  std::cout << "ACCESS: " << std::setw(10) << stats.hits[cpu][LOAD] + stats.misses[cpu][LOAD] << "  ";
  std::cout << "HIT: " << std::setw(10) << stats.hits[cpu][LOAD] << "  ";
  std::cout << "MISS: " << std::setw(10) << stats.misses[cpu][LOAD] << std::endl;

  std::cout << name << " RFO         ";
  std::cout << "ACCESS: " << std::setw(10) << stats.hits[cpu][RFO] + stats.misses[cpu][RFO] << "  ";
  std::cout << "HIT: " << std::setw(10) << stats.hits[cpu][RFO] << "  ";
  std::cout << "MISS: " << std::setw(10) << stats.misses[cpu][RFO] << std::endl;

  std::cout << name << " PREFETCH    ";
  std::cout << "ACCESS: " << std::setw(10) << stats.hits[cpu][PREFETCH] + stats.misses[cpu][PREFETCH] << "  ";
  std::cout << "HIT: " << std::setw(10) << stats.hits[cpu][PREFETCH] << "  ";
  std::cout << "MISS: " << std::setw(10) << stats.misses[cpu][PREFETCH] << std::endl;

  std::cout << name << " WRITE       ";
  std::cout << "ACCESS: " << std::setw(10) << stats.hits[cpu][WRITE] + stats.misses[cpu][WRITE] << "  ";
  std::cout << "HIT: " << std::setw(10) << stats.hits[cpu][WRITE] << "  ";
  std::cout << "MISS: " << std::setw(10) << stats.misses[cpu][WRITE] << std::endl;

  std::cout << name << " TRANSLATION ";
  std::cout << "ACCESS: " << std::setw(10) << stats.hits[cpu][TRANSLATION] + stats.misses[cpu][TRANSLATION] << "  ";
  std::cout << "HIT: " << std::setw(10) << stats.hits[cpu][TRANSLATION] << "  ";
  std::cout << "MISS: " << std::setw(10) << stats.misses[cpu][TRANSLATION] << std::endl;

  std::cout << name << " PREFETCH  ";
  std::cout << "REQUESTED: " << std::setw(10) << stats.pf_requested << "  ";
  std::cout << "ISSUED: " << std::setw(10) << stats.pf_issued << "  ";
  std::cout << "USEFUL: " << std::setw(10) << stats.pf_useful << "  ";
  std::cout << "USELESS: " << std::setw(10) << stats.pf_useless << std::endl;

  std::cout << name << " AVERAGE MISS LATENCY: " << (1.0 * (stats.total_miss_latency)) / TOTAL_MISS << " cycles" << std::endl;
  // std::cout << " AVERAGE MISS LATENCY: " << (stats.total_miss_latency)/TOTAL_MISS << " cycles " << stats.total_miss_latency << "/" << TOTAL_MISS<< std::endl;
}

void CACHE::print_roi_stats()
{
  for (std::size_t i = 0; i < NUM_CPUS; ++i)
    print_cache_stats(NAME, i, roi_stats.back());
}

void CACHE::print_phase_stats()
{
  for (std::size_t i = 0; i < NUM_CPUS; ++i)
    print_cache_stats(NAME, i, sim_stats.back());
}

bool CACHE::should_activate_prefetcher(const PACKET& pkt) const { return (1 << static_cast<int>(pkt.type)) & pref_activate_mask; }

void CACHE::print_deadlock()
{
  if (!std::empty(MSHR)) {
    std::cout << NAME << " MSHR Entry" << std::endl;
    std::size_t j = 0;
    for (PACKET entry : MSHR) {
      std::cout << "[" << NAME << " MSHR] entry: " << j++ << " instr_id: " << entry.instr_id;
      std::cout << " address: " << std::hex << entry.address << " v_addr: " << entry.v_address << std::dec << " type: " << +entry.type;
      std::cout << " event_cycle: " << entry.event_cycle << std::endl;
    }
  } else {
    std::cout << NAME << " MSHR empty" << std::endl;
  }

  if (!std::empty(queues.RQ)) {
    for (const auto& entry : queues.RQ) {
      std::cout << "[" << NAME << " RQ] "
                << " instr_id: " << entry.instr_id;
      std::cout << " address: " << std::hex << entry.address << " v_addr: " << entry.v_address << std::dec << " type: " << +entry.type;
      std::cout << " event_cycle: " << entry.event_cycle << std::endl;
    }
  } else {
    std::cout << NAME << " RQ empty" << std::endl;
  }

  if (!std::empty(queues.WQ)) {
    for (const auto& entry : queues.WQ) {
      std::cout << "[" << NAME << " WQ] "
                << " instr_id: " << entry.instr_id;
      std::cout << " address: " << std::hex << entry.address << " v_addr: " << entry.v_address << std::dec << " type: " << +entry.type;
      std::cout << " event_cycle: " << entry.event_cycle << std::endl;
    }
  } else {
    std::cout << NAME << " WQ empty" << std::endl;
  }

  if (!std::empty(queues.PQ)) {
    for (const auto& entry : queues.PQ) {
      std::cout << "[" << NAME << " PQ] "
                << " instr_id: " << entry.instr_id;
      std::cout << " address: " << std::hex << entry.address << " v_addr: " << entry.v_address << std::dec << " type: " << +entry.type;
      std::cout << " event_cycle: " << entry.event_cycle << std::endl;
    }
  } else {
    std::cout << NAME << " PQ empty" << std::endl;
  }
}<|MERGE_RESOLUTION|>--- conflicted
+++ resolved
@@ -25,18 +25,12 @@
   if (way == NUM_WAY)
     way = impl_replacement_find_victim(fill_mshr.cpu, fill_mshr.instr_id, set, &block.data()[set * NUM_WAY], fill_mshr.ip, fill_mshr.address, fill_mshr.type);
 
-<<<<<<< HEAD
-    if (way != NUM_WAY) {
-      // update processed packets
-      fill_mshr->data = block[set * NUM_WAY + way].data;
-      fill_mshr->pf_metadata = block[set * NUM_WAY + way].pf_metadata;
-=======
   bool success = filllike_miss(set, way, fill_mshr);
->>>>>>> 0d73c75c
-
-  sim_stats.back().total_miss_latency += current_cycle - fill_mshr.cycle_enqueued;
 
   if (success) {
+    // update processed packets
+    fill_mshr.data = block[set * NUM_WAY + way].data;
+    fill_mshr.pf_metadata = block[set * NUM_WAY + way].pf_metadata;
     for (auto ret : fill_mshr.to_return)
       ret->return_data(fill_mshr);
   }
@@ -141,17 +135,11 @@
   // COLLECT STATS
   sim_stats.back().hits[handle_pkt.cpu][handle_pkt.type]++;
 
-<<<<<<< HEAD
-  handle_pkt.data = hit_block.data;
-  handle_pkt.pf_metadata = hit_block.pf_metadata;
-  for (auto ret : handle_pkt.to_return)
-    ret->return_data(&handle_pkt);
-=======
   auto copy{handle_pkt};
   copy.data = hit_block.data;
+  copy.pf_metadata = hit_block.pf_metadata;
   for (auto ret : copy.to_return)
     ret->return_data(copy);
->>>>>>> 0d73c75c
 
   // update prefetch stats and reset prefetch bit
   if (hit_block.prefetch) {
@@ -201,18 +189,13 @@
       mshr_entry->to_return = std::move(to_return);
     }
 
-    if (should_activate_prefetcher(handle_pkt.type) && handle_pkt.pf_origin_level < fill_level) {
+    if (should_activate_prefetcher(handle_pkt)) {
       uint64_t pf_base_addr = (virtual_prefetch ? handle_pkt.v_address : handle_pkt.address) & ~bitmask(match_offset_bits ? 0 : OFFSET_BITS);
       mshr_entry->pf_metadata = impl_prefetcher_cache_operate(pf_base_addr, handle_pkt.ip, 0, handle_pkt.type, handle_pkt.pf_metadata);
     }
   } else {
     if (mshr_full)  // not enough MSHR resource
       return false; // TODO should we allow prefetches anyway if they will not be filled to this level?
-
-    if (should_activate_prefetcher(handle_pkt.type) && handle_pkt.pf_origin_level < fill_level) {
-      uint64_t pf_base_addr = (virtual_prefetch ? handle_pkt.v_address : handle_pkt.address) & ~bitmask(match_offset_bits ? 0 : OFFSET_BITS);
-      handle_pkt.pf_metadata = impl_prefetcher_cache_operate(pf_base_addr, handle_pkt.ip, 0, handle_pkt.type, handle_pkt.pf_metadata);
-    }
 
     auto fwd_pkt = handle_pkt;
 
@@ -223,6 +206,11 @@
       fwd_pkt.to_return = {this};
     else
       fwd_pkt.to_return.clear();
+
+    if (should_activate_prefetcher(fwd_pkt)) {
+      uint64_t pf_base_addr = (virtual_prefetch ? handle_pkt.v_address : handle_pkt.address) & ~bitmask(match_offset_bits ? 0 : OFFSET_BITS);
+      fwd_pkt.pf_metadata = impl_prefetcher_cache_operate(pf_base_addr, handle_pkt.ip, 0, handle_pkt.type, fwd_pkt.pf_metadata);
+    }
 
     bool success;
     if (prefetch_as_load || handle_pkt.type != PREFETCH)
@@ -236,20 +224,12 @@
     // Allocate an MSHR
     if (!std::empty(fwd_pkt.to_return)) {
       mshr_entry = MSHR.insert(std::end(MSHR), handle_pkt);
+      mshr_entry->pf_metadata = fwd_pkt.pf_metadata;
       mshr_entry->cycle_enqueued = current_cycle;
       mshr_entry->event_cycle = std::numeric_limits<uint64_t>::max();
     }
   }
 
-<<<<<<< HEAD
-=======
-  // update prefetcher on load instructions and prefetches from upper levels
-  if (should_activate_prefetcher(handle_pkt)) {
-    uint64_t pf_base_addr = (virtual_prefetch ? handle_pkt.v_address : handle_pkt.address) & ~bitmask(match_offset_bits ? 0 : OFFSET_BITS);
-    mshr_entry->pf_metadata = impl_prefetcher_cache_operate(pf_base_addr, handle_pkt.ip, 0, handle_pkt.type, handle_pkt.pf_metadata);
-  }
-
->>>>>>> 0d73c75c
   return true;
 }
 
@@ -306,31 +286,17 @@
     fill_block.cpu = handle_pkt.cpu;
     fill_block.instr_id = handle_pkt.instr_id;
 
-<<<<<<< HEAD
     // update prefetcher
-    auto pf_fill_addr = (virtual_prefetch ? handle_pkt.v_address : handle_pkt.address) & ~bitmask(match_offset_bits ? 0 : OFFSET_BITS);
-    fill_block.pf_metadata = impl_prefetcher_cache_fill(pf_fill_addr, set, way, handle_pkt.type == PREFETCH, evicting_address, handle_pkt.pf_metadata);
-  } else {
-    // update prefetcher
-    auto pf_fill_addr = (virtual_prefetch ? handle_pkt.v_address : handle_pkt.address) & ~bitmask(match_offset_bits ? 0 : OFFSET_BITS);
-    impl_prefetcher_cache_fill(pf_fill_addr, set, way, handle_pkt.type == PREFETCH, evicting_address, handle_pkt.pf_metadata); //FIXME ignored result
-  }
-
-  if (warmup_complete[handle_pkt.cpu] && (handle_pkt.cycle_enqueued != 0))
-    total_miss_latency += current_cycle - handle_pkt.cycle_enqueued;
-
-  // update replacement policy
-  impl_replacement_update_state(handle_pkt.cpu, set, way, handle_pkt.address, handle_pkt.ip, 0, handle_pkt.type, 0);
-=======
     fill_block.pf_metadata = impl_prefetcher_cache_fill(pkt_address, set, way, handle_pkt.type == PREFETCH, evicting_address, handle_pkt.pf_metadata);
     impl_replacement_update_state(handle_pkt.cpu, set, way, handle_pkt.address, handle_pkt.ip, evicting_address, handle_pkt.type, false);
   } else {
-    impl_prefetcher_cache_fill(pkt_address, set, way, handle_pkt.type == PREFETCH, 0, handle_pkt.pf_metadata); // FIXME ignored result
+    // update prefetcher
+    impl_prefetcher_cache_fill(pkt_address, set, way, handle_pkt.type == PREFETCH, 0, handle_pkt.pf_metadata); //FIXME ignored result
     impl_replacement_update_state(handle_pkt.cpu, set, way, handle_pkt.address, handle_pkt.ip, 0, handle_pkt.type, false);
   }
->>>>>>> 0d73c75c
 
   // COLLECT STATS
+  sim_stats.back().total_miss_latency += current_cycle - handle_pkt.cycle_enqueued;
   sim_stats.back().misses[handle_pkt.cpu][handle_pkt.type]++;
 
   return true;
@@ -390,61 +356,10 @@
 
 bool CACHE::add_rq(const PACKET& packet)
 {
-<<<<<<< HEAD
-  assert(packet->address != 0);
-  RQ_ACCESS++;
-
-  DP(if (warmup_complete[packet->cpu]) {
-    std::cout << "[" << NAME << "_RQ] " << __func__ << " instr_id: " << packet->instr_id << " address: " << std::hex << (packet->address >> OFFSET_BITS);
-    std::cout << " full_addr: " << packet->address << " v_address: " << packet->v_address << std::dec << " type: " << +packet->type
-              << " occupancy: " << RQ.occupancy();
-  })
-
-  // check for the latest writebacks in the write queue
-  champsim::delay_queue<PACKET>::iterator found_wq = std::find_if(WQ.begin(), WQ.end(), eq_addr<PACKET>(packet->address, match_offset_bits ? 0 : OFFSET_BITS));
-
-  if (found_wq != WQ.end()) {
-
-    DP(if (warmup_complete[packet->cpu]) std::cout << " MERGED_WQ" << std::endl;)
-
-    packet->data = found_wq->data;
-    packet->pf_metadata = found_wq->pf_metadata;
-    for (auto ret : packet->to_return)
-      ret->return_data(packet);
-
-    WQ_FORWARD++;
-    return -1;
-  }
-
-  // check for duplicates in the read queue
-  auto found_rq = std::find_if(RQ.begin(), RQ.end(), eq_addr<PACKET>(packet->address, OFFSET_BITS));
-  if (found_rq != RQ.end()) {
-
-    DP(if (warmup_complete[packet->cpu]) std::cout << " MERGED_RQ" << std::endl;)
-
-    packet_dep_merge(found_rq->lq_index_depend_on_me, packet->lq_index_depend_on_me);
-    packet_dep_merge(found_rq->sq_index_depend_on_me, packet->sq_index_depend_on_me);
-    packet_dep_merge(found_rq->instr_depend_on_me, packet->instr_depend_on_me);
-    packet_dep_merge(found_rq->to_return, packet->to_return);
-
-    RQ_MERGED++;
-
-    return 0; // merged index
-  }
-
-  // check occupancy
-  if (RQ.full()) {
-    RQ_FULL++;
-
-    DP(if (warmup_complete[packet->cpu]) std::cout << " FULL" << std::endl;)
-
-    return -2; // cannot handle this request
-=======
   if constexpr (champsim::debug_print) {
     std::cout << "[" << NAME << "_RQ] " << __func__ << " instr_id: " << packet.instr_id << " address: " << std::hex << (packet.address >> OFFSET_BITS);
     std::cout << " full_addr: " << packet.address << " v_address: " << packet.v_address << std::dec << " type: " << +packet.type
               << " occupancy: " << std::size(queues.RQ) << " current_cycle: " << current_cycle;
->>>>>>> 0d73c75c
   }
 
   return queues.add_rq(packet);
@@ -487,48 +402,10 @@
 
 bool CACHE::add_pq(const PACKET& packet)
 {
-<<<<<<< HEAD
-  assert(packet->address != 0);
-  PQ_ACCESS++;
-
-  DP(if (warmup_complete[packet->cpu]) {
-    std::cout << "[" << NAME << "_WQ] " << __func__ << " instr_id: " << packet->instr_id << " address: " << std::hex << (packet->address >> OFFSET_BITS);
-    std::cout << " full_addr: " << packet->address << " v_address: " << packet->v_address << std::dec << " type: " << +packet->type
-              << " occupancy: " << RQ.occupancy();
-  })
-
-  // check for the latest wirtebacks in the write queue
-  champsim::delay_queue<PACKET>::iterator found_wq = std::find_if(WQ.begin(), WQ.end(), eq_addr<PACKET>(packet->address, match_offset_bits ? 0 : OFFSET_BITS));
-
-  if (found_wq != WQ.end()) {
-
-    DP(if (warmup_complete[packet->cpu]) std::cout << " MERGED_WQ" << std::endl;)
-
-    packet->data = found_wq->data;
-    packet->pf_metadata = found_wq->pf_metadata;
-    for (auto ret : packet->to_return)
-      ret->return_data(packet);
-
-    WQ_FORWARD++;
-    return -1;
-  }
-
-  // check for duplicates in the PQ
-  auto found = std::find_if(PQ.begin(), PQ.end(), eq_addr<PACKET>(packet->address, OFFSET_BITS));
-  if (found != PQ.end()) {
-    DP(if (warmup_complete[packet->cpu]) std::cout << " MERGED_PQ" << std::endl;)
-
-    found->fill_level = std::min(found->fill_level, packet->fill_level);
-    packet_dep_merge(found->to_return, packet->to_return);
-
-    PQ_MERGED++;
-    return 0;
-=======
   if constexpr (champsim::debug_print) {
     std::cout << "[" << NAME << "_WQ] " << __func__ << " instr_id: " << packet.instr_id << " address: " << std::hex << (packet.address >> OFFSET_BITS);
     std::cout << " full_addr: " << packet.address << " v_address: " << packet.v_address << std::dec << " type: " << +packet.type
               << " occupancy: " << std::size(queues.PQ) << " current_cycle: " << current_cycle;
->>>>>>> 0d73c75c
   }
 
   return queues.add_pq(packet);
