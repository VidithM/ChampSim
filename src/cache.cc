--- conflicted
+++ resolved
@@ -15,10 +15,6 @@
 #endif
 
 extern VirtualMemory vmem;
-<<<<<<< HEAD
-=======
-extern uint8_t warmup_complete[NUM_CPUS];
->>>>>>> bd6ee75c
 
 void CACHE::handle_fill()
 {
@@ -75,62 +71,12 @@
       impl_replacement_update_state(handle_pkt.cpu, set, way, fill_block.address, handle_pkt.ip, 0, handle_pkt.type, 1);
 
       // COLLECT STATS
-      sim_hit[handle_pkt.cpu][handle_pkt.type]++;
-      sim_access[handle_pkt.cpu][handle_pkt.type]++;
+      sim_stats.back().hits[handle_pkt.cpu][handle_pkt.type]++;
 
       // mark dirty
       fill_block.dirty = 1;
     } else // MISS
     {
-<<<<<<< HEAD
-        if (!WQ.has_ready())
-            return;
-
-        // handle the oldest entry
-        PACKET &handle_pkt = WQ.front();
-
-        // access cache
-        uint32_t set = get_set(handle_pkt.address);
-        uint32_t way = get_way(handle_pkt.address, set);
-
-        BLOCK &fill_block = block[set*NUM_WAY + way];
-
-        if (way < NUM_WAY) // HIT
-        {
-            impl_replacement_update_state(handle_pkt.cpu, set, way, fill_block.address, handle_pkt.ip, 0, handle_pkt.type, 1);
-
-            // COLLECT STATS
-            sim_stats.back().hits[handle_pkt.cpu][handle_pkt.type]++;
-
-            // mark dirty
-            fill_block.dirty = 1;
-        }
-        else // MISS
-        {
-            bool success;
-            if (handle_pkt.type == RFO && handle_pkt.to_return.empty()) {
-                success = readlike_miss(handle_pkt);
-            }
-            else {
-                // find victim
-                auto set_begin = std::next(std::begin(block), set*NUM_WAY);
-                auto set_end   = std::next(set_begin, NUM_WAY);
-                auto first_inv = std::find_if_not(set_begin, set_end, is_valid<BLOCK>());
-                way = std::distance(set_begin, first_inv);
-                if (way == NUM_WAY)
-                    way = impl_replacement_find_victim(handle_pkt.cpu, handle_pkt.instr_id, set, &block.data()[set*NUM_WAY], handle_pkt.ip, handle_pkt.address, handle_pkt.type);
-
-                success = filllike_miss(set, way, handle_pkt);
-            }
-
-            if (!success)
-                return;
-        }
-
-        // remove this entry from WQ
-        writes_available_this_cycle--;
-        WQ.pop_front();
-=======
       bool success;
       if (handle_pkt.type == RFO && handle_pkt.to_return.empty()) {
         success = readlike_miss(handle_pkt);
@@ -149,7 +95,6 @@
 
       if (!success)
         return;
->>>>>>> bd6ee75c
     }
 
     // remove this entry from WQ
@@ -219,7 +164,7 @@
 
 void CACHE::readlike_hit(std::size_t set, std::size_t way, PACKET& handle_pkt)
 {
-  DP(if (warmup_complete[handle_pkt.cpu]) {
+  DP(if (!warmup) {
     std::cout << "[" << NAME << "] " << __func__ << " hit";
     std::cout << " instr_id: " << handle_pkt.instr_id << " address: " << std::hex << (handle_pkt.address >> OFFSET_BITS);
     std::cout << " full_addr: " << handle_pkt.address;
@@ -242,72 +187,22 @@
   // update replacement policy
   impl_replacement_update_state(handle_pkt.cpu, set, way, hit_block.address, handle_pkt.ip, 0, handle_pkt.type, 1);
 
-<<<<<<< HEAD
-    // COLLECT STATS
-    sim_stats.back().hits[handle_pkt.cpu][handle_pkt.type]++;
-=======
   // COLLECT STATS
-  sim_hit[handle_pkt.cpu][handle_pkt.type]++;
-  sim_access[handle_pkt.cpu][handle_pkt.type]++;
->>>>>>> bd6ee75c
+  sim_stats.back().hits[handle_pkt.cpu][handle_pkt.type]++;
 
   for (auto ret : handle_pkt.to_return)
     ret->return_data(&handle_pkt);
 
-<<<<<<< HEAD
     // update prefetch stats and reset prefetch bit
     if (hit_block.prefetch) {
         sim_stats.back().pf_useful++;
         hit_block.prefetch = 0;
     }
-=======
-  // update prefetch stats and reset prefetch bit
-  if (hit_block.prefetch) {
-    pf_useful++;
-    hit_block.prefetch = 0;
-  }
->>>>>>> bd6ee75c
 }
 
 bool CACHE::readlike_miss(PACKET& handle_pkt)
 {
-<<<<<<< HEAD
-    DP ( if (warmup_complete[handle_pkt.cpu]) {
-            std::cout << "[" << NAME << "] " << __func__  << " miss";
-            std::cout << " instr_id: " << handle_pkt.instr_id << " address: " << std::hex << (handle_pkt.address >> OFFSET_BITS);
-            std::cout << " full_addr: " << handle_pkt.address;
-            std::cout << " full_v_addr: " << handle_pkt.v_address << std::dec;
-            std::cout << " type: " << +handle_pkt.type;
-            std::cout << " cycle: " << current_cycle << std::endl; });
-
-    // check mshr
-    auto mshr_entry = std::find_if(MSHR.begin(), MSHR.end(), eq_addr<PACKET>(handle_pkt.address, OFFSET_BITS));
-    bool mshr_full = (MSHR.size() == MSHR_SIZE);
-
-    if (mshr_entry != MSHR.end()) // miss already inflight
-    {
-        // update fill location
-        mshr_entry->fill_level = std::min(mshr_entry->fill_level, handle_pkt.fill_level);
-
-        packet_dep_merge(mshr_entry->lq_index_depend_on_me, handle_pkt.lq_index_depend_on_me);
-        packet_dep_merge(mshr_entry->sq_index_depend_on_me, handle_pkt.sq_index_depend_on_me);
-        packet_dep_merge(mshr_entry->instr_depend_on_me, handle_pkt.instr_depend_on_me);
-        packet_dep_merge(mshr_entry->to_return, handle_pkt.to_return);
-
-        if (mshr_entry->type == PREFETCH && handle_pkt.type != PREFETCH)
-        {
-            // Mark the prefetch as useful
-            if (mshr_entry->pf_origin_level == fill_level)
-                sim_stats.back().pf_useful++;
-
-            uint64_t prior_event_cycle = mshr_entry->event_cycle;
-            *mshr_entry = handle_pkt;
-
-            // in case request is already returned, we should keep event_cycle
-            mshr_entry->event_cycle = prior_event_cycle;
-        }
-=======
-  DP(if (warmup_complete[handle_pkt.cpu]) {
+  DP(if (!warmup) {
     std::cout << "[" << NAME << "] " << __func__ << " miss";
     std::cout << " instr_id: " << handle_pkt.instr_id << " address: " << std::hex << (handle_pkt.address >> OFFSET_BITS);
     std::cout << " full_addr: " << handle_pkt.address;
@@ -333,14 +228,13 @@
     if (mshr_entry->type == PREFETCH && handle_pkt.type != PREFETCH) {
       // Mark the prefetch as useful
       if (mshr_entry->pf_origin_level == fill_level)
-        pf_useful++;
+                sim_stats.back().pf_useful++;
 
       uint64_t prior_event_cycle = mshr_entry->event_cycle;
       *mshr_entry = handle_pkt;
 
       // in case request is already returned, we should keep event_cycle
       mshr_entry->event_cycle = prior_event_cycle;
->>>>>>> bd6ee75c
     }
   } else {
     if (mshr_full)  // not enough MSHR resource
@@ -384,7 +278,7 @@
 
 bool CACHE::filllike_miss(std::size_t set, std::size_t way, PACKET& handle_pkt)
 {
-  DP(if (warmup_complete[handle_pkt.cpu]) {
+  DP(if (!warmup) {
     std::cout << "[" << NAME << "] " << __func__ << " miss";
     std::cout << " instr_id: " << handle_pkt.instr_id << " address: " << std::hex << (handle_pkt.address >> OFFSET_BITS);
     std::cout << " full_addr: " << handle_pkt.address;
@@ -397,68 +291,6 @@
 #ifndef LLC_BYPASS
   assert(!bypass);
 #endif
-<<<<<<< HEAD
-    assert(handle_pkt.type != WRITEBACK || !bypass);
-
-    BLOCK &fill_block = block[set*NUM_WAY + way];
-    bool evicting_dirty = !bypass && (lower_level != NULL) && fill_block.dirty;
-    uint64_t evicting_address = 0;
-
-    if (!bypass)
-    {
-        if (evicting_dirty) {
-            PACKET writeback_packet;
-
-            writeback_packet.fill_level = lower_level->fill_level;
-            writeback_packet.cpu = handle_pkt.cpu;
-            writeback_packet.address = fill_block.address;
-            writeback_packet.data = fill_block.data;
-            writeback_packet.instr_id = handle_pkt.instr_id;
-            writeback_packet.ip = 0;
-            writeback_packet.type = WRITEBACK;
-
-            auto result = lower_level->add_wq(&writeback_packet);
-            if (result == -2)
-                return false;
-        }
-
-        if (ever_seen_data)
-            evicting_address = fill_block.address & ~bitmask(match_offset_bits ? 0 : OFFSET_BITS);
-        else
-            evicting_address = fill_block.v_address & ~bitmask(match_offset_bits ? 0 : OFFSET_BITS);
-
-        if (fill_block.prefetch)
-            sim_stats.back().pf_useless++;
-
-        if (handle_pkt.type == PREFETCH)
-            sim_stats.back().pf_fill++;
-
-        fill_block.valid = true;
-        fill_block.prefetch = (handle_pkt.type == PREFETCH && handle_pkt.pf_origin_level == fill_level);
-        fill_block.dirty = (handle_pkt.type == WRITEBACK || (handle_pkt.type == RFO && handle_pkt.to_return.empty()));
-        fill_block.address = handle_pkt.address;
-        fill_block.v_address = handle_pkt.v_address;
-        fill_block.data = handle_pkt.data;
-        fill_block.ip = handle_pkt.ip;
-        fill_block.cpu = handle_pkt.cpu;
-        fill_block.instr_id = handle_pkt.instr_id;
-    }
-
-    if (handle_pkt.cycle_enqueued != 0)
-        sim_stats.back().total_miss_latency += current_cycle - handle_pkt.cycle_enqueued;
-
-    // update prefetcher
-    cpu = handle_pkt.cpu;
-    handle_pkt.pf_metadata = impl_prefetcher_cache_fill((virtual_prefetch ? handle_pkt.v_address : handle_pkt.address) & ~bitmask(match_offset_bits ? 0 : OFFSET_BITS), set, way, handle_pkt.type == PREFETCH, evicting_address, handle_pkt.pf_metadata);
-
-    // update replacement policy
-    impl_replacement_update_state(handle_pkt.cpu, set, way, handle_pkt.address, handle_pkt.ip, 0, handle_pkt.type, 0);
-
-    // COLLECT STATS
-    sim_stats.back().misses[handle_pkt.cpu][handle_pkt.type]++;
-
-    return true;
-=======
   assert(handle_pkt.type != WRITEBACK || !bypass);
 
   BLOCK& fill_block = block[set * NUM_WAY + way];
@@ -487,11 +319,11 @@
     else
       evicting_address = fill_block.v_address & ~bitmask(match_offset_bits ? 0 : OFFSET_BITS);
 
-    if (fill_block.prefetch)
-      pf_useless++;
-
-    if (handle_pkt.type == PREFETCH)
-      pf_fill++;
+        if (fill_block.prefetch)
+            sim_stats.back().pf_useless++;
+
+        if (handle_pkt.type == PREFETCH)
+            sim_stats.back().pf_fill++;
 
     fill_block.valid = true;
     fill_block.prefetch = (handle_pkt.type == PREFETCH && handle_pkt.pf_origin_level == fill_level);
@@ -504,8 +336,8 @@
     fill_block.instr_id = handle_pkt.instr_id;
   }
 
-  if (warmup_complete[handle_pkt.cpu] && (handle_pkt.cycle_enqueued != 0))
-    total_miss_latency += current_cycle - handle_pkt.cycle_enqueued;
+    if (handle_pkt.cycle_enqueued != 0)
+        sim_stats.back().total_miss_latency += current_cycle - handle_pkt.cycle_enqueued;
 
   // update prefetcher
   cpu = handle_pkt.cpu;
@@ -516,12 +348,10 @@
   // update replacement policy
   impl_replacement_update_state(handle_pkt.cpu, set, way, handle_pkt.address, handle_pkt.ip, 0, handle_pkt.type, 0);
 
-  // COLLECT STATS
-  sim_miss[handle_pkt.cpu][handle_pkt.type]++;
-  sim_access[handle_pkt.cpu][handle_pkt.type]++;
+    // COLLECT STATS
+    sim_stats.back().misses[handle_pkt.cpu][handle_pkt.type]++;
 
   return true;
->>>>>>> bd6ee75c
 }
 
 void CACHE::operate()
@@ -577,15 +407,10 @@
 
 int CACHE::add_rq(PACKET* packet)
 {
-<<<<<<< HEAD
     assert(packet->address != 0);
     sim_stats.back().RQ_ACCESS++;
-=======
-  assert(packet->address != 0);
-  RQ_ACCESS++;
->>>>>>> bd6ee75c
-
-  DP(if (warmup_complete[packet->cpu]) {
+
+  DP(if (!warmup) {
     std::cout << "[" << NAME << "_RQ] " << __func__ << " instr_id: " << packet->instr_id << " address: " << std::hex << (packet->address >> OFFSET_BITS);
     std::cout << " full_addr: " << packet->address << " v_address: " << packet->v_address << std::dec << " type: " << +packet->type
               << " occupancy: " << RQ.occupancy();
@@ -596,91 +421,58 @@
 
   if (found_wq != WQ.end()) {
 
-    DP(if (warmup_complete[packet->cpu]) std::cout << " MERGED_WQ" << std::endl;)
+    DP(if (!warmup) std::cout << " MERGED_WQ" << std::endl;)
 
     packet->data = found_wq->data;
     for (auto ret : packet->to_return)
       ret->return_data(packet);
 
-<<<<<<< HEAD
         sim_stats.back().WQ_FORWARD++;
         return -1;
     }
-=======
-    WQ_FORWARD++;
-    return -1;
-  }
->>>>>>> bd6ee75c
 
   // check for duplicates in the read queue
   auto found_rq = std::find_if(RQ.begin(), RQ.end(), eq_addr<PACKET>(packet->address, OFFSET_BITS));
   if (found_rq != RQ.end()) {
 
-    DP(if (warmup_complete[packet->cpu]) std::cout << " MERGED_RQ" << std::endl;)
+    DP(if (!warmup) std::cout << " MERGED_RQ" << std::endl;)
 
     packet_dep_merge(found_rq->lq_index_depend_on_me, packet->lq_index_depend_on_me);
     packet_dep_merge(found_rq->sq_index_depend_on_me, packet->sq_index_depend_on_me);
     packet_dep_merge(found_rq->instr_depend_on_me, packet->instr_depend_on_me);
     packet_dep_merge(found_rq->to_return, packet->to_return);
 
-<<<<<<< HEAD
         sim_stats.back().RQ_MERGED++;
-=======
-    RQ_MERGED++;
->>>>>>> bd6ee75c
 
     return 0; // merged index
   }
 
-<<<<<<< HEAD
     // check occupancy
     if (RQ.full()) {
         sim_stats.back().RQ_FULL++;
-=======
-  // check occupancy
-  if (RQ.full()) {
-    RQ_FULL++;
->>>>>>> bd6ee75c
-
-    DP(if (warmup_complete[packet->cpu]) std::cout << " FULL" << std::endl;)
+
+    DP(if (!warmup) std::cout << " FULL" << std::endl;)
 
     return -2; // cannot handle this request
   }
 
-<<<<<<< HEAD
-    // if there is no duplicate, add it to RQ
-    if (warmup)
-        RQ.push_back(*packet);
-    else
-        RQ.push_back_ready(*packet);
-
-    DP( if (warmup) std::cout << " ADDED" << std::endl; )
-
-    sim_stats.back().RQ_TO_CACHE++;
-    return RQ.occupancy();
-=======
   // if there is no duplicate, add it to RQ
-  if (warmup_complete[cpu])
+  if (warmup)
+    RQ.push_back_ready(*packet);
+  else
     RQ.push_back(*packet);
-  else
-    RQ.push_back_ready(*packet);
-
-  DP(if (warmup_complete[packet->cpu]) std::cout << " ADDED" << std::endl;)
-
-  RQ_TO_CACHE++;
+
+  DP(if (!warmup) std::cout << " ADDED" << std::endl;)
+
+  sim_stats.back().RQ_TO_CACHE++;
   return RQ.occupancy();
->>>>>>> bd6ee75c
 }
 
 int CACHE::add_wq(PACKET* packet)
 {
-<<<<<<< HEAD
-    sim_stats.back().WQ_ACCESS++;
-=======
-  WQ_ACCESS++;
->>>>>>> bd6ee75c
-
-  DP(if (warmup_complete[packet->cpu]) {
+  sim_stats.back().WQ_ACCESS++;
+
+  DP(if (!warmup) {
     std::cout << "[" << NAME << "_WQ] " << __func__ << " instr_id: " << packet->instr_id << " address: " << std::hex << (packet->address >> OFFSET_BITS);
     std::cout << " full_addr: " << packet->address << " v_address: " << packet->v_address << std::dec << " type: " << +packet->type
               << " occupancy: " << RQ.occupancy();
@@ -691,91 +483,37 @@
 
   if (found_wq != WQ.end()) {
 
-    DP(if (warmup_complete[packet->cpu]) std::cout << " MERGED" << std::endl;)
-
-<<<<<<< HEAD
+    DP(if (!warmup) std::cout << " MERGED" << std::endl;)
+
         sim_stats.back().WQ_MERGED++;
         return 0; // merged index
     }
-=======
-    WQ_MERGED++;
-    return 0; // merged index
-  }
->>>>>>> bd6ee75c
 
   // Check for room in the queue
   if (WQ.full()) {
-    DP(if (warmup_complete[packet->cpu]) std::cout << " FULL" << std::endl;)
-
-<<<<<<< HEAD
+    DP(if (!warmup) std::cout << " FULL" << std::endl;)
+
         ++sim_stats.back().WQ_FULL;
         return -2;
     }
 
-    // if there is no duplicate, add it to the write queue
-    if (warmup)
-        WQ.push_back(*packet);
-    else
-        WQ.push_back_ready(*packet);
-
-    DP( if (warmup) std::cout << " ADDED" << std::endl; )
+  // if there is no duplicate, add it to the write queue
+  if (!warmup)
+    WQ.push_back_ready(*packet);
+  else
+    WQ.push_back(*packet);
+
+    DP( if (!warmup) std::cout << " ADDED" << std::endl; )
 
     sim_stats.back().WQ_TO_CACHE++;
     sim_stats.back().WQ_ACCESS++;
-=======
-    ++WQ_FULL;
-    return -2;
-  }
-
-  // if there is no duplicate, add it to the write queue
-  if (warmup_complete[cpu])
-    WQ.push_back(*packet);
-  else
-    WQ.push_back_ready(*packet);
-
-  DP(if (warmup_complete[packet->cpu]) std::cout << " ADDED" << std::endl;)
-
-  WQ_TO_CACHE++;
-  WQ_ACCESS++;
->>>>>>> bd6ee75c
 
   return WQ.occupancy();
 }
 
 int CACHE::prefetch_line(uint64_t pf_addr, bool fill_this_level, uint32_t prefetch_metadata)
 {
-<<<<<<< HEAD
     sim_stats.back().pf_requested++;
-
-    PACKET pf_packet;
-    pf_packet.fill_level = (fill_this_level ? fill_level : lower_level->fill_level);
-    pf_packet.pf_origin_level = fill_level;
-    pf_packet.pf_metadata = prefetch_metadata;
-    pf_packet.cpu = cpu;
-    pf_packet.v_address = virtual_prefetch ? pf_addr : 0;
-    pf_packet.address = pf_addr;
-    pf_packet.ip = ip;
-    pf_packet.type = PREFETCH;
-
-    if (virtual_prefetch)
-    {
-        if (!VAPQ.full())
-        {
-            VAPQ.push_back(pf_packet);
-            return 1;
-        }
-    }
-    else
-    {
-        int result = add_pq(&pf_packet);
-        if (result != -2)
-        {
-            if (result > 0)
-                sim_stats.back().pf_issued++;
-            return 1;
-        }
-=======
-  pf_requested++;
 
   PACKET pf_packet;
   pf_packet.type = PREFETCH;
@@ -795,9 +533,8 @@
     int result = add_pq(&pf_packet);
     if (result != -2) {
       if (result > 0)
-        pf_issued++;
+        sim_stats.back().pf_issued++;
       return 1;
->>>>>>> bd6ee75c
     }
   }
 
@@ -806,38 +543,6 @@
 
 int CACHE::prefetch_line(uint64_t ip, uint64_t base_addr, uint64_t pf_addr, bool fill_this_level, uint32_t prefetch_metadata)
 {
-<<<<<<< HEAD
-    if (!PQ.full()) {
-        if ((base_addr>>LOG2_PAGE_SIZE) == (pf_addr>>LOG2_PAGE_SIZE)) {
-            
-            PACKET pf_packet;
-            pf_packet.fill_level = (fill_this_level ? fill_level : lower_level->fill_level);
-	    pf_packet.pf_origin_level = fill_level;
-	    pf_packet.pf_metadata = prefetch_metadata;
-            pf_packet.cpu = cpu;
-            //pf_packet.data_index = LQ.entry[lq_index].data_index;
-            //pf_packet.lq_index = lq_index;
-            pf_packet.address = pf_addr;
-            pf_packet.v_address = 0;
-            //pf_packet.instr_id = LQ.entry[lq_index].instr_id;
-            pf_packet.ip = 0;
-            pf_packet.type = PREFETCH;
-            //pf_packet.delta = delta;
-            //pf_packet.depth = depth;
-            //pf_packet.signature = signature;
-            //pf_packet.confidence = confidence;
-
-            int result = add_pq(&pf_packet);
-
-            if (result > 0)
-                sim_stats.back().pf_issued++;
-
-            return 1;
-        }
-    }
-
-    return 0;
-=======
   static bool deprecate_printed = false;
   if (!deprecate_printed) {
     std::cout << "WARNING: The extended signature CACHE::prefetch_line(ip, "
@@ -850,7 +555,6 @@
     deprecate_printed = true;
   }
   return prefetch_line(pf_addr, fill_this_level, prefetch_metadata);
->>>>>>> bd6ee75c
 }
 
 void CACHE::va_translate_prefetches()
@@ -866,28 +570,17 @@
     if (result != -2)
       VAPQ.pop_front();
 
-<<<<<<< HEAD
         if (result > 0)
             sim_stats.back().pf_issued++;
     }
-=======
-    if (result > 0)
-      pf_issued++;
-  }
->>>>>>> bd6ee75c
 }
 
 int CACHE::add_pq(PACKET* packet)
 {
-<<<<<<< HEAD
     assert(packet->address != 0);
     sim_stats.back().PQ_ACCESS++;
-=======
-  assert(packet->address != 0);
-  PQ_ACCESS++;
->>>>>>> bd6ee75c
-
-  DP(if (warmup_complete[packet->cpu]) {
+
+  DP(if (!warmup) {
     std::cout << "[" << NAME << "_WQ] " << __func__ << " instr_id: " << packet->instr_id << " address: " << std::hex << (packet->address >> OFFSET_BITS);
     std::cout << " full_addr: " << packet->address << " v_address: " << packet->v_address << std::dec << " type: " << +packet->type
               << " occupancy: " << RQ.occupancy();
@@ -898,113 +591,51 @@
 
   if (found_wq != WQ.end()) {
 
-    DP(if (warmup_complete[packet->cpu]) std::cout << " MERGED_WQ" << std::endl;)
+    DP(if (!warmup) std::cout << " MERGED_WQ" << std::endl;)
 
     packet->data = found_wq->data;
     for (auto ret : packet->to_return)
       ret->return_data(packet);
 
-<<<<<<< HEAD
         sim_stats.back().WQ_FORWARD++;
         return -1;
     }
-=======
-    WQ_FORWARD++;
-    return -1;
-  }
->>>>>>> bd6ee75c
 
   // check for duplicates in the PQ
   auto found = std::find_if(PQ.begin(), PQ.end(), eq_addr<PACKET>(packet->address, OFFSET_BITS));
   if (found != PQ.end()) {
-    DP(if (warmup_complete[packet->cpu]) std::cout << " MERGED_PQ" << std::endl;)
+    DP(if (!warmup) std::cout << " MERGED_PQ" << std::endl;)
 
     found->fill_level = std::min(found->fill_level, packet->fill_level);
     packet_dep_merge(found->to_return, packet->to_return);
 
-<<<<<<< HEAD
         sim_stats.back().PQ_MERGED++;
         return 0;
     }
-=======
-    PQ_MERGED++;
-    return 0;
-  }
->>>>>>> bd6ee75c
 
   // check occupancy
   if (PQ.full()) {
 
-<<<<<<< HEAD
-        DP( if (warmup) std::cout << " FULL" << std::endl; )
-
-        sim_stats.back().PQ_FULL++;
-        return -2; // cannot handle this request
-    }
-
-    // if there is no duplicate, add it to PQ
-    if (warmup)
-        PQ.push_back(*packet);
-    else
-        PQ.push_back_ready(*packet);
-
-    DP( if (warmup) std::cout << " ADDED" << std::endl; )
+    DP(if (!warmup) std::cout << " FULL" << std::endl;)
+
+    sim_stats.back().PQ_FULL++;
+    return -2; // cannot handle this request
+  }
+
+  // if there is no duplicate, add it to PQ
+  if (warmup)
+    PQ.push_back_ready(*packet);
+  else
+    PQ.push_back(*packet);
+
+  DP(if (!warmup) std::cout << " ADDED" << std::endl;)
 
     sim_stats.back().PQ_TO_CACHE++;
     return PQ.occupancy();
-=======
-    DP(if (warmup_complete[packet->cpu]) std::cout << " FULL" << std::endl;)
-
-    PQ_FULL++;
-    return -2; // cannot handle this request
-  }
-
-  // if there is no duplicate, add it to PQ
-  if (warmup_complete[cpu])
-    PQ.push_back(*packet);
-  else
-    PQ.push_back_ready(*packet);
-
-  DP(if (warmup_complete[packet->cpu]) std::cout << " ADDED" << std::endl;)
-
-  PQ_TO_CACHE++;
-  return PQ.occupancy();
->>>>>>> bd6ee75c
 }
 
 void CACHE::return_data(PACKET* packet)
 {
-<<<<<<< HEAD
-    // check MSHR information
-    auto mshr_entry = std::find_if(MSHR.begin(), MSHR.end(), eq_addr<PACKET>(packet->address, OFFSET_BITS));
-    auto first_unreturned = std::find_if(MSHR.begin(), MSHR.end(), [](auto x){ return x.event_cycle == std::numeric_limits<uint64_t>::max(); });
-
-    // sanity check
-    if (mshr_entry == MSHR.end()) {
-        std::cerr << "[" << NAME << "_MSHR] " << __func__ << " instr_id: " << packet->instr_id << " cannot find a matching entry!";
-        std::cerr << " address: " << std::hex << packet->address;
-        std::cerr << " v_address: " << packet->v_address;
-        std::cerr << " address: " << (packet->address >> OFFSET_BITS) << std::dec;
-        std::cerr << " event: " << packet->event_cycle << " current: " << current_cycle << std::endl;
-        assert(0);
-    }
-
-    // MSHR holds the most updated information about this request
-    // no need to do memcpy
-    mshr_entry->data = packet->data;
-    mshr_entry->pf_metadata = packet->pf_metadata;
-    mshr_entry->event_cycle = current_cycle + (warmup ? FILL_LATENCY : 0);
-
-    DP (if (warmup) {
-            std::cout << "[" << NAME << "_MSHR] " <<  __func__ << " instr_id: " << mshr_entry->instr_id;
-            std::cout << " address: " << std::hex << (mshr_entry->address >> OFFSET_BITS) << " full_addr: " << mshr_entry->address;
-            std::cout << " data: " << mshr_entry->data << std::dec;
-            std::cout << " index: " << std::distance(MSHR.begin(), mshr_entry) << " occupancy: " << get_occupancy(0,0);
-            std::cout << " event: " << mshr_entry->event_cycle << " current: " << current_cycle << std::endl; });
-
-    // Order this entry after previously-returned entries, but before non-returned entries
-    std::iter_swap(mshr_entry, first_unreturned);
-=======
   // check MSHR information
   auto mshr_entry = std::find_if(MSHR.begin(), MSHR.end(), eq_addr<PACKET>(packet->address, OFFSET_BITS));
   auto first_unreturned = std::find_if(MSHR.begin(), MSHR.end(), [](auto x) { return x.event_cycle == std::numeric_limits<uint64_t>::max(); });
@@ -1022,9 +653,9 @@
   // MSHR holds the most updated information about this request
   mshr_entry->data = packet->data;
   mshr_entry->pf_metadata = packet->pf_metadata;
-  mshr_entry->event_cycle = current_cycle + (warmup_complete[cpu] ? FILL_LATENCY : 0);
-
-  DP(if (warmup_complete[packet->cpu]) {
+  mshr_entry->event_cycle = current_cycle + (warmup ? 0 : FILL_LATENCY);
+
+  DP(if (!warmup) {
     std::cout << "[" << NAME << "_MSHR] " << __func__ << " instr_id: " << mshr_entry->instr_id;
     std::cout << " address: " << std::hex << (mshr_entry->address >> OFFSET_BITS) << " full_addr: " << mshr_entry->address;
     std::cout << " data: " << mshr_entry->data << std::dec;
@@ -1035,7 +666,6 @@
   // Order this entry after previously-returned entries, but before non-returned
   // entries
   std::iter_swap(mshr_entry, first_unreturned);
->>>>>>> bd6ee75c
 }
 
 uint32_t CACHE::get_occupancy(uint8_t queue_type, uint64_t address)
@@ -1066,7 +696,6 @@
   return 0;
 }
 
-<<<<<<< HEAD
 void CACHE::begin_phase()
 {
     roi_stats.emplace_back();
@@ -1160,13 +789,7 @@
         print_cache_stats(NAME, i, sim_stats.back());
 }
 
-bool CACHE::should_activate_prefetcher(int type)
-{
-    return (1 << static_cast<int>(type)) & pref_activate_mask;
-}
-=======
 bool CACHE::should_activate_prefetcher(int type) { return (1 << static_cast<int>(type)) & pref_activate_mask; }
->>>>>>> bd6ee75c
 
 void CACHE::print_deadlock()
 {
