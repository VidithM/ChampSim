--- conflicted
+++ resolved
@@ -529,19 +529,10 @@
     }
     return 0;
   } else {
-<<<<<<< HEAD
-    int result = add_pq(pf_packet);
-    if (result != -2) {
-      if (result > 0)
-        pf_issued++;
-      return 1;
-    }
-=======
-    auto success = add_pq(&pf_packet);
+    auto success = add_pq(pf_packet);
     if (success)
       ++pf_issued;
     return success;
->>>>>>> 2a932a24
   }
 }
 
