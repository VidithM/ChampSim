#include "ooo_cpu.h"
#include "ptw.h"
#include "vmem.h"
#include "util.h"

extern VirtualMemory vmem;
extern uint8_t  warmup_complete[NUM_CPUS];

PageTableWalker::PageTableWalker(string v1, uint32_t cpu, unsigned fill_level, uint32_t v2, uint32_t v3, uint32_t v4, uint32_t v5, uint32_t v6, uint32_t v7, uint32_t v8, uint32_t v9, uint32_t v10, uint32_t v11, uint32_t v12, uint32_t v13, unsigned latency, MemoryRequestConsumer* ll)
 : champsim::operable(1), MemoryRequestConsumer(fill_level), MemoryRequestProducer(ll),
    NAME(v1), cpu(cpu), MSHR_SIZE(v11), MAX_READ(v12), MAX_FILL(v13),
    RQ{v10, latency},
    PSCL5{"PSCL5", 4, v2, v3}, //Translation from L5->L4
    PSCL4{"PSCL4", 3, v4, v5}, //Translation from L5->L3
    PSCL3{"PSCL3", 2, v6, v7}, //Translation from L5->L2
    PSCL2{"PSCL2", 1, v8, v9}, //Translation from L5->L1
    CR3_addr(vmem.get_pte_pa(cpu, 0, vmem.pt_levels).first)
{
}

void PageTableWalker::handle_read()
{
    int reads_this_cycle = MAX_READ;

    while (reads_this_cycle > 0 && RQ.has_ready() && std::size(MSHR) != MSHR_SIZE)
    {
        PACKET &handle_pkt = RQ.front();

        DP (if (warmup_complete[packet->cpu]) {
        std::cout << "[" << NAME << "] " <<  __func__ << " instr_id: " << handle_pkt.instr_id;
        std::cout << " address: " << std::hex << (handle_pkt.address >> LOG2_PAGE_SIZE) << " full_addr: " << handle_pkt.address;
        std::cout << " full_v_addr: " << handle_pkt.v_address;
        std::cout << " data: " << handle_pkt.data << std::dec;
        std::cout << " translation_level: " << +handle_pkt.translation_level;
        std::cout << " event: " << handle_pkt.event_cycle << " current: " << current_cycle << std::endl; });

        auto ptw_addr = splice_bits(CR3_addr, vmem.get_offset(handle_pkt.address, vmem.pt_levels - 1) * PTE_BYTES, LOG2_PAGE_SIZE);
        auto ptw_level = vmem.pt_levels - 1;
        for (auto pscl : { &PSCL5, &PSCL4, &PSCL3, &PSCL2 })
        {
            if (auto check_addr = pscl->check_hit(handle_pkt.address); check_addr.has_value())
            {
                ptw_addr = check_addr.value();
                ptw_level = pscl->level - 1;
            }
        }

        PACKET packet = handle_pkt;
        packet.fill_level = lower_level->fill_level; //This packet will be sent from L1 to PTW.
        packet.address = ptw_addr;
        packet.v_address = handle_pkt.address;
        packet.cpu = cpu;
        packet.type = TRANSLATION;
        packet.init_translation_level = ptw_level;
        packet.translation_level = packet.init_translation_level;
        packet.to_return = {this};

        int rq_index = lower_level->add_rq(&packet);
        if (rq_index == -2)
            return;

        packet.to_return = handle_pkt.to_return; //Set the return for MSHR packet same as read packet.
        packet.type = handle_pkt.type;

        auto it = MSHR.insert(std::end(MSHR), packet);
        it->cycle_enqueued = current_cycle;
        it->event_cycle = std::numeric_limits<uint64_t>::max();

        RQ.pop_front();
        reads_this_cycle--;
    }
}

void PageTableWalker::handle_fill()
{
    int fill_this_cycle = MAX_FILL;

    while (fill_this_cycle > 0 && !std::empty(MSHR) && MSHR.front().event_cycle <= current_cycle)
    {
        auto fill_mshr = MSHR.begin();
        if (fill_mshr->translation_level == 0) //If translation complete
        {
            //Return the translated physical address to STLB. Does not contain last 12 bits
            auto [addr, fault] = vmem.va_to_pa(cpu, fill_mshr->v_address);
            if (warmup_complete[cpu] && fault)
            {
                fill_mshr->event_cycle = current_cycle + vmem.minor_fault_penalty;
                MSHR.sort(ord_event_cycle<PACKET>{});
            }
            else
            {
                fill_mshr->data    = addr;
                fill_mshr->address = fill_mshr->v_address;

                DP (if (warmup_complete[packet->cpu]) {
                std::cout << "[" << NAME << "] " <<  __func__ << " instr_id: " << fill_mshr->instr_id;
                std::cout << " address: " << std::hex << (fill_mshr->address >> LOG2_PAGE_SIZE) << " full_addr: " << fill_mshr->address;
                std::cout << " full_v_addr: " << fill_mshr->v_address;
                std::cout << " data: " << fill_mshr->data << std::dec;
                std::cout << " translation_level: " << +fill_mshr->translation_level;
                std::cout << " index: " << std::distance(MSHR.begin(), fill_mshr) << " occupancy: " << get_occupancy(0,0);
                std::cout << " event: " << fill_mshr->event_cycle << " current: " << current_cycle << std::endl; });

                for (auto ret: fill_mshr->to_return)
                    ret->return_data(&(*fill_mshr));

                if(warmup_complete[cpu])
                    total_miss_latency += current_cycle - fill_mshr->cycle_enqueued;

                MSHR.erase(fill_mshr);
            }
        }
        else
        {
            auto [addr, fault] = vmem.get_pte_pa(cpu, fill_mshr->v_address, fill_mshr->translation_level);
            if (warmup_complete[cpu] && fault)
            {
                fill_mshr->event_cycle = current_cycle + vmem.minor_fault_penalty;
                MSHR.sort(ord_event_cycle<PACKET>{});
            }
            else
            {
                if (fill_mshr->translation_level == PSCL5.level)
                    PSCL5.fill_cache(addr, fill_mshr->v_address);
                if (fill_mshr->translation_level == PSCL4.level)
                    PSCL4.fill_cache(addr, fill_mshr->v_address);
                if (fill_mshr->translation_level == PSCL2.level)
                    PSCL3.fill_cache(addr, fill_mshr->v_address);
                if (fill_mshr->translation_level == PSCL2.level)
                    PSCL2.fill_cache(addr, fill_mshr->v_address);

                DP (if (warmup_complete[packet->cpu]) {
                std::cout << "[" << NAME << "] " <<  __func__ << " instr_id: " << fill_mshr->instr_id;
                std::cout << " address: " << std::hex << (fill_mshr->address >> LOG2_PAGE_SIZE) << " full_addr: " << fill_mshr->address;
                std::cout << " full_v_addr: " << fill_mshr->v_address;
                std::cout << " data: " << fill_mshr->data << std::dec;
                std::cout << " translation_level: " << +fill_mshr->translation_level;
                std::cout << " index: " << std::distance(MSHR.begin(), fill_mshr) << " occupancy: " << get_occupancy(0,0);
                std::cout << " event: " << fill_mshr->event_cycle << " current: " << current_cycle << std::endl; });

                PACKET packet = *fill_mshr;
                packet.cpu = cpu;
                packet.type = TRANSLATION;
                packet.address = addr;
                packet.to_return = {this};
                packet.translation_level = fill_mshr->translation_level - 1;

                int rq_index = lower_level->add_rq(&packet);
                if (rq_index != -2)
                {
                    fill_mshr->event_cycle = std::numeric_limits<uint64_t>::max();
                    fill_mshr->address = packet.address;
                    fill_mshr->translation_level--;

                    MSHR.splice(std::end(MSHR), MSHR, fill_mshr);
                }
            }
        }

        fill_this_cycle--;
    }
}

void PageTableWalker::operate()
{
    handle_fill();
    handle_read();
    RQ.operate();
}

int PageTableWalker::add_rq(PACKET *packet)
{
    assert(packet->address != 0);

    // check for duplicates in the read queue
    auto found_rq = std::find_if(RQ.begin(), RQ.end(), eq_addr<PACKET>(packet->address, LOG2_PAGE_SIZE));
    assert(found_rq == RQ.end()); //Duplicate request should not be sent.

    // check occupancy
    if (RQ.full()) {
        return -2; // cannot handle this request
    }

    // if there is no duplicate, add it to RQ
    RQ.push_back(*packet);

    return RQ.occupancy();
}

void PageTableWalker::return_data(PACKET *packet)
{
    for (auto &mshr_entry : MSHR)
    {
        if (eq_addr<PACKET>{packet->address, LOG2_BLOCK_SIZE}(mshr_entry))
        {
            mshr_entry.event_cycle = current_cycle;

            DP (if (warmup_complete[cpu]) {
                    std::cout << "[" << NAME << "_MSHR] " <<  __func__ << " instr_id: " << mshr_entry.instr_id;
                    std::cout << " address: " << std::hex << mshr_entry.address;
                    std::cout << " v_address: " << mshr_entry.v_address;
                    std::cout << " data: " << mshr_entry.data << std::dec;
                    std::cout << " translation_level: " << +mshr_entry.translation_level;
                    std::cout << " occupancy: " << get_occupancy(0,mshr_entry.address);
                    std::cout << " event: " << mshr_entry.event_cycle << " current: " << current_cycle << std::endl; });
        }
    }

    MSHR.sort(ord_event_cycle<PACKET>());
}

uint32_t PageTableWalker::get_occupancy(uint8_t queue_type, uint64_t address)
{
    if (queue_type == 0)
        return std::count_if(MSHR.begin(), MSHR.end(), is_valid<PACKET>());
    else if (queue_type == 1)
        return RQ.occupancy();
    return 0;
}

uint32_t PageTableWalker::get_size(uint8_t queue_type, uint64_t address)
{
    if (queue_type == 0)
        return MSHR_SIZE;
    else if (queue_type == 1)
        return RQ.size();
    return 0;
}

void PagingStructureCache::fill_cache(uint64_t next_level_paddr, uint64_t vaddr)
{
    auto set_idx    = (vaddr >> vmem.shamt(level+1)) & bitmask(lg2(NUM_SET));
    auto set_begin  = std::next(std::begin(block), set_idx*NUM_WAY);
    auto set_end    = std::next(set_begin, NUM_WAY);
    auto fill_block = std::max_element(set_begin, set_end, lru_comparator<block_t, block_t>());

    *fill_block = {true, vaddr, next_level_paddr, fill_block->lru};
    std::for_each(set_begin, set_end, lru_updater<block_t>(fill_block));
}

std::optional<uint64_t> PagingStructureCache::check_hit(uint64_t address)
{
    auto set_idx   = (address >> vmem.shamt(level+1)) & bitmask(lg2(NUM_SET));
    auto set_begin = std::next(std::begin(block), set_idx*NUM_WAY);
    auto set_end   = std::next(set_begin, NUM_WAY);
    auto hit_block = std::find_if(set_begin, set_end, eq_addr<block_t>{address, vmem.shamt(level+1)});

    if (hit_block != set_end)
        return splice_bits(hit_block->data, vmem.get_offset(address, level) * PTE_BYTES, LOG2_PAGE_SIZE);

    return {};
}

void PageTableWalker::print_deadlock()
{
    if (!std::empty(MSHR))
    {
        std::cout << NAME << " MSHR Entry" << std::endl;
        std::size_t j = 0;
        for (PACKET entry : MSHR) {
            std::cout << "[" << NAME << " MSHR] entry: " << j++ << " instr_id: " << entry.instr_id;
            std::cout << " address: " << std::hex << entry.address << " v_address: " << entry.v_address << std::dec << " type: " << +entry.type;
            std::cout << " translation_level: " << +entry.translation_level;
            std::cout << " fill_level: " << +entry.fill_level << " event_cycle: " << entry.event_cycle << std::endl;
        }
    }
    else
    {
        std::cout << NAME << " MSHR empty" << std::endl;
    }
}
<<<<<<< HEAD

void PageTableWalker::begin_phase()
{
}

void PageTableWalker::end_phase(unsigned cpu)
{
}

void PageTableWalker::print_roi_stats()
{
}

void PageTableWalker::print_phase_stats()
{
}
=======
>>>>>>> d79000bd
<|MERGE_RESOLUTION|>--- conflicted
+++ resolved
@@ -269,7 +269,6 @@
         std::cout << NAME << " MSHR empty" << std::endl;
     }
 }
-<<<<<<< HEAD
 
 void PageTableWalker::begin_phase()
 {
@@ -286,5 +285,3 @@
 void PageTableWalker::print_phase_stats()
 {
 }
-=======
->>>>>>> d79000bd
