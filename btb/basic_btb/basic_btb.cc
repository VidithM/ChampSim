
/*
 * This file implements a basic Branch Target Buffer (BTB) structure.
 * It uses a set-associative BTB to predict the targets of non-return branches,
 * and it uses a small Return Address Stack (RAS) to predict the target of
 * returns.
 */

#include <algorithm>
#include <bitset>
#include <deque>
#include <map>

#include "ooo_cpu.h"
#include "util.h"

<<<<<<< HEAD
enum branch_info {
  BRANCH_INFO_INDIRECT,
  BRANCH_INFO_RETURN,
  BRANCH_INFO_ALWAYS_TAKEN,
  BRANCH_INFO_CONDITIONAL,
};

struct BASIC_BTB_ENTRY {
  uint64_t ip_tag;
  uint64_t target;
  uint8_t branch_info;
  uint64_t lru;
};

=======
namespace
{
>>>>>>> cfb057a8
constexpr std::size_t BTB_SET = 1024;
constexpr std::size_t BTB_WAY = 8;
constexpr std::size_t BTB_INDIRECT_SIZE = 4096;
constexpr std::size_t RAS_SIZE = 64;
constexpr std::size_t CALL_SIZE_TRACKERS = 1024;

struct btb_entry_t {
  uint64_t ip_tag = 0;
  uint64_t target = 0;
  uint8_t branch_info = BRANCH_INFO_ALWAYS_TAKEN;
  uint64_t last_cycle_used = 0;
};

std::map<O3_CPU*, std::array<btb_entry_t, BTB_SET * BTB_WAY>> BTB;
std::map<O3_CPU*, std::array<uint64_t, BTB_INDIRECT_SIZE>> INDIRECT_BTB;
std::map<O3_CPU*, std::bitset<lg2(BTB_INDIRECT_SIZE)>> CONDITIONAL_HISTORY;
std::map<O3_CPU*, std::deque<uint64_t>> RAS;
/*
 * The following structure identifies the size of call instructions so we can
 * find the target for a call's return, since calls may have different sizes.
 */
std::map<O3_CPU*, std::array<uint64_t, CALL_SIZE_TRACKERS>> CALL_SIZE;
} // namespace

void O3_CPU::initialize_btb()
{
  std::cout << "Basic BTB sets: " << ::BTB_SET << " ways: " << ::BTB_WAY << " indirect buffer size: " << std::size(::INDIRECT_BTB[this])
            << " RAS size: " << ::RAS_SIZE << std::endl;

  std::fill(std::begin(::BTB[this]), std::end(::BTB[this]), btb_entry_t{});
  std::fill(std::begin(::INDIRECT_BTB[this]), std::end(::INDIRECT_BTB[this]), 0);
  std::fill(std::begin(::CALL_SIZE[this]), std::end(::CALL_SIZE[this]), 4);
  ::CONDITIONAL_HISTORY[this] = 0;
}

std::pair<uint64_t, uint8_t> O3_CPU::btb_prediction(uint64_t ip)
{
<<<<<<< HEAD
  // use BTB for all other branches + direct calls
  auto set_idx = (ip >> 2) % BTB_SET;
  auto set_begin = std::next(std::begin(BTB[this]), set_idx * BTB_WAY);
  auto set_end = std::next(set_begin, BTB_WAY);
  auto btb_entry = std::find_if(set_begin, set_end, [ip](auto x) { return x.ip_tag == ip; });

  // no prediction for this IP
  if (btb_entry == set_end)
    return {0, true};

  if (btb_entry->branch_info == BRANCH_INFO_RETURN) {
    if (std::empty(RAS[this]))
=======
  // add something to the RAS
  if (branch_type == BRANCH_DIRECT_CALL || branch_type == BRANCH_INDIRECT_CALL) {
    ::RAS[this].push_back(ip);
    if (std::size(::RAS[this]) > ::RAS_SIZE)
      ::RAS[this].pop_front();
  }

  if (branch_type == BRANCH_RETURN) {
    if (std::empty(::RAS[this]))
>>>>>>> cfb057a8
      return {0, true};

    // peek at the top of the RAS and adjust for the size of the call instr
    auto target = ::RAS[this].back();
    auto size = ::CALL_SIZE[this][target % std::size(::CALL_SIZE[this])];

    return {target + size, true};
  }

<<<<<<< HEAD
  if (btb_entry->branch_info == BRANCH_INFO_INDIRECT) {
    auto hash = (ip >> 2) ^ CONDITIONAL_HISTORY[this].to_ullong();
    return {INDIRECT_BTB[this][hash % std::size(INDIRECT_BTB[this])], true};
  }

=======
  if ((branch_type == BRANCH_INDIRECT) || (branch_type == BRANCH_INDIRECT_CALL)) {
    auto hash = (ip >> 2) ^ ::CONDITIONAL_HISTORY[this].to_ullong();
    return {::INDIRECT_BTB[this][hash % std::size(::INDIRECT_BTB[this])], true};
  }

  // use BTB for all other branches + direct calls
  auto set_idx = (ip >> 2) % ::BTB_SET;
  auto set_begin = std::next(std::begin(::BTB[this]), set_idx * ::BTB_WAY);
  auto set_end = std::next(set_begin, ::BTB_WAY);
  auto btb_entry = std::find_if(set_begin, set_end, [ip](auto x) { return x.ip_tag == ip; });

  // no prediction for this IP
  if (btb_entry == set_end)
    return {0, true};

>>>>>>> cfb057a8
  btb_entry->last_cycle_used = current_cycle;

  return {btb_entry->target, btb_entry->branch_info != BRANCH_INFO_CONDITIONAL};
}

void O3_CPU::update_btb(uint64_t ip, uint64_t branch_target, uint8_t taken, uint8_t branch_type)
{
  // add something to the RAS
  if (branch_type == BRANCH_DIRECT_CALL || branch_type == BRANCH_INDIRECT_CALL) {
    RAS[this].push_back(ip);
    if (std::size(RAS[this]) > RAS_SIZE)
      RAS[this].pop_front();
  }

  // updates for indirect branches
  if ((branch_type == BRANCH_INDIRECT) || (branch_type == BRANCH_INDIRECT_CALL)) {
    auto hash = (ip >> 2) ^ ::CONDITIONAL_HISTORY[this].to_ullong();
    ::INDIRECT_BTB[this][hash % std::size(::INDIRECT_BTB[this])] = branch_target;
  }

  if (branch_type == BRANCH_CONDITIONAL) {
    ::CONDITIONAL_HISTORY[this] <<= 1;
    ::CONDITIONAL_HISTORY[this].set(0, taken);
  }

  if (branch_type == BRANCH_RETURN && !std::empty(::RAS[this])) {
    // recalibrate call-return offset if our return prediction got us close, but not exact
    auto call_ip = ::RAS[this].back();
    ::RAS[this].pop_back();

    auto estimated_call_instr_size = (call_ip > branch_target) ? call_ip - branch_target : branch_target - call_ip;
    if (estimated_call_instr_size <= 10) {
      ::CALL_SIZE[this][call_ip % std::size(::CALL_SIZE[this])] = estimated_call_instr_size;
    }
  }

<<<<<<< HEAD
  auto set_idx = (ip >> 2) % BTB_SET;
  auto set_begin = std::next(std::begin(BTB[this]), set_idx * BTB_WAY);
  auto set_end = std::next(set_begin, BTB_WAY);
  auto btb_entry = std::find_if(set_begin, set_end, [ip](auto x) { return x.ip_tag == ip; });

  // no prediction for this entry so far, so allocate one
  if (btb_entry == set_end && (branch_target != 0) && taken) {
    btb_entry = std::min_element(set_begin, set_end, [](auto x, auto y) { return x.last_cycle_used < y.last_cycle_used; });
    *btb_entry = {};
  }
=======
  if (branch_type != BRANCH_INDIRECT && branch_type != BRANCH_INDIRECT_CALL) {
    auto set_idx = (ip >> 2) % ::BTB_SET;
    auto set_begin = std::next(std::begin(::BTB[this]), set_idx * ::BTB_WAY);
    auto set_end = std::next(set_begin, ::BTB_WAY);
    auto btb_entry = std::find_if(set_begin, set_end, [ip](auto x) { return x.ip_tag == ip; });

    // no prediction for this entry so far, so allocate one
    if (btb_entry == set_end) {
      btb_entry = std::min_element(set_begin, set_end, [](auto x, auto y) { return x.last_cycle_used < y.last_cycle_used; });
      btb_entry->always_taken = ((branch_target != 0) && taken); // Mark the branch always taken if it was taken this time
    }
>>>>>>> cfb057a8

  // update btb entry
  btb_entry->ip_tag = ip;
  btb_entry->target = branch_target;
  if ((branch_type == BRANCH_INDIRECT) || (branch_type == BRANCH_INDIRECT_CALL)) {
    btb_entry->branch_info = BRANCH_INFO_INDIRECT;
  } else if (branch_type == BRANCH_RETURN) {
    btb_entry->branch_info = BRANCH_INFO_RETURN;
  } else if (!taken) {
    btb_entry->branch_info = BRANCH_INFO_CONDITIONAL;
  }
  btb_entry->last_cycle_used = current_cycle;
}<|MERGE_RESOLUTION|>--- conflicted
+++ resolved
@@ -14,25 +14,15 @@
 #include "ooo_cpu.h"
 #include "util.h"
 
-<<<<<<< HEAD
-enum branch_info {
-  BRANCH_INFO_INDIRECT,
-  BRANCH_INFO_RETURN,
-  BRANCH_INFO_ALWAYS_TAKEN,
-  BRANCH_INFO_CONDITIONAL,
+namespace
+{
+enum class branch_info {
+  INDIRECT,
+  RETURN,
+  ALWAYS_TAKEN,
+  CONDITIONAL,
 };
 
-struct BASIC_BTB_ENTRY {
-  uint64_t ip_tag;
-  uint64_t target;
-  uint8_t branch_info;
-  uint64_t lru;
-};
-
-=======
-namespace
-{
->>>>>>> cfb057a8
 constexpr std::size_t BTB_SET = 1024;
 constexpr std::size_t BTB_WAY = 8;
 constexpr std::size_t BTB_INDIRECT_SIZE = 4096;
@@ -42,7 +32,7 @@
 struct btb_entry_t {
   uint64_t ip_tag = 0;
   uint64_t target = 0;
-  uint8_t branch_info = BRANCH_INFO_ALWAYS_TAKEN;
+  branch_info type = branch_info::ALWAYS_TAKEN;
   uint64_t last_cycle_used = 0;
 };
 
@@ -70,51 +60,6 @@
 
 std::pair<uint64_t, uint8_t> O3_CPU::btb_prediction(uint64_t ip)
 {
-<<<<<<< HEAD
-  // use BTB for all other branches + direct calls
-  auto set_idx = (ip >> 2) % BTB_SET;
-  auto set_begin = std::next(std::begin(BTB[this]), set_idx * BTB_WAY);
-  auto set_end = std::next(set_begin, BTB_WAY);
-  auto btb_entry = std::find_if(set_begin, set_end, [ip](auto x) { return x.ip_tag == ip; });
-
-  // no prediction for this IP
-  if (btb_entry == set_end)
-    return {0, true};
-
-  if (btb_entry->branch_info == BRANCH_INFO_RETURN) {
-    if (std::empty(RAS[this]))
-=======
-  // add something to the RAS
-  if (branch_type == BRANCH_DIRECT_CALL || branch_type == BRANCH_INDIRECT_CALL) {
-    ::RAS[this].push_back(ip);
-    if (std::size(::RAS[this]) > ::RAS_SIZE)
-      ::RAS[this].pop_front();
-  }
-
-  if (branch_type == BRANCH_RETURN) {
-    if (std::empty(::RAS[this]))
->>>>>>> cfb057a8
-      return {0, true};
-
-    // peek at the top of the RAS and adjust for the size of the call instr
-    auto target = ::RAS[this].back();
-    auto size = ::CALL_SIZE[this][target % std::size(::CALL_SIZE[this])];
-
-    return {target + size, true};
-  }
-
-<<<<<<< HEAD
-  if (btb_entry->branch_info == BRANCH_INFO_INDIRECT) {
-    auto hash = (ip >> 2) ^ CONDITIONAL_HISTORY[this].to_ullong();
-    return {INDIRECT_BTB[this][hash % std::size(INDIRECT_BTB[this])], true};
-  }
-
-=======
-  if ((branch_type == BRANCH_INDIRECT) || (branch_type == BRANCH_INDIRECT_CALL)) {
-    auto hash = (ip >> 2) ^ ::CONDITIONAL_HISTORY[this].to_ullong();
-    return {::INDIRECT_BTB[this][hash % std::size(::INDIRECT_BTB[this])], true};
-  }
-
   // use BTB for all other branches + direct calls
   auto set_idx = (ip >> 2) % ::BTB_SET;
   auto set_begin = std::next(std::begin(::BTB[this]), set_idx * ::BTB_WAY);
@@ -125,10 +70,25 @@
   if (btb_entry == set_end)
     return {0, true};
 
->>>>>>> cfb057a8
+  if (btb_entry->type == ::branch_info::RETURN) {
+    if (std::empty(::RAS[this]))
+      return {0, true};
+
+    // peek at the top of the RAS and adjust for the size of the call instr
+    auto target = ::RAS[this].back();
+    auto size = ::CALL_SIZE[this][target % std::size(::CALL_SIZE[this])];
+
+    return {target + size, true};
+  }
+
+  if (btb_entry->type == ::branch_info::INDIRECT) {
+    auto hash = (ip >> 2) ^ ::CONDITIONAL_HISTORY[this].to_ullong();
+    return {::INDIRECT_BTB[this][hash % std::size(::INDIRECT_BTB[this])], true};
+  }
+
   btb_entry->last_cycle_used = current_cycle;
 
-  return {btb_entry->target, btb_entry->branch_info != BRANCH_INFO_CONDITIONAL};
+  return {btb_entry->target, btb_entry->type != ::branch_info::CONDITIONAL};
 }
 
 void O3_CPU::update_btb(uint64_t ip, uint64_t branch_target, uint8_t taken, uint8_t branch_type)
@@ -162,40 +122,23 @@
     }
   }
 
-<<<<<<< HEAD
-  auto set_idx = (ip >> 2) % BTB_SET;
-  auto set_begin = std::next(std::begin(BTB[this]), set_idx * BTB_WAY);
-  auto set_end = std::next(set_begin, BTB_WAY);
+  auto set_idx = (ip >> 2) % ::BTB_SET;
+  auto set_begin = std::next(std::begin(::BTB[this]), set_idx * BTB_WAY);
+  auto set_end = std::next(set_begin, ::BTB_WAY);
   auto btb_entry = std::find_if(set_begin, set_end, [ip](auto x) { return x.ip_tag == ip; });
 
   // no prediction for this entry so far, so allocate one
-  if (btb_entry == set_end && (branch_target != 0) && taken) {
+  if (btb_entry == set_end && (branch_target != 0) && taken)
     btb_entry = std::min_element(set_begin, set_end, [](auto x, auto y) { return x.last_cycle_used < y.last_cycle_used; });
-    *btb_entry = {};
-  }
-=======
-  if (branch_type != BRANCH_INDIRECT && branch_type != BRANCH_INDIRECT_CALL) {
-    auto set_idx = (ip >> 2) % ::BTB_SET;
-    auto set_begin = std::next(std::begin(::BTB[this]), set_idx * ::BTB_WAY);
-    auto set_end = std::next(set_begin, ::BTB_WAY);
-    auto btb_entry = std::find_if(set_begin, set_end, [ip](auto x) { return x.ip_tag == ip; });
-
-    // no prediction for this entry so far, so allocate one
-    if (btb_entry == set_end) {
-      btb_entry = std::min_element(set_begin, set_end, [](auto x, auto y) { return x.last_cycle_used < y.last_cycle_used; });
-      btb_entry->always_taken = ((branch_target != 0) && taken); // Mark the branch always taken if it was taken this time
-    }
->>>>>>> cfb057a8
 
   // update btb entry
-  btb_entry->ip_tag = ip;
-  btb_entry->target = branch_target;
-  if ((branch_type == BRANCH_INDIRECT) || (branch_type == BRANCH_INDIRECT_CALL)) {
-    btb_entry->branch_info = BRANCH_INFO_INDIRECT;
-  } else if (branch_type == BRANCH_RETURN) {
-    btb_entry->branch_info = BRANCH_INFO_RETURN;
-  } else if (!taken) {
-    btb_entry->branch_info = BRANCH_INFO_CONDITIONAL;
-  }
-  btb_entry->last_cycle_used = current_cycle;
+  auto type = ::branch_info::ALWAYS_TAKEN;
+  if ((branch_type == BRANCH_INDIRECT) || (branch_type == BRANCH_INDIRECT_CALL))
+    type = ::branch_info::INDIRECT;
+  else if (branch_type == BRANCH_RETURN)
+    type = ::branch_info::RETURN;
+  else if (!taken)
+    type = ::branch_info::CONDITIONAL;
+
+  *btb_entry = {ip, branch_target, type, current_cycle};
 }