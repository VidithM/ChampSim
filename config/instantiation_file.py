--- conflicted
+++ resolved
@@ -108,22 +108,14 @@
 
     yield 'std::vector<std::reference_wrapper<CACHE>> cache_view() override {'
     yield '  return {'
-<<<<<<< HEAD
     yield '    ' + ', '.join('{name}'.format(**elem) for elem in caches)
-=======
-    yield '    ' + ', '.join('std::ref({name})'.format(**elem) for elem in caches)
->>>>>>> 12e39977
     yield '  };'
     yield '}'
     yield ''
 
     yield 'std::vector<std::reference_wrapper<PageTableWalker>> ptw_view() override {'
     yield '  return {'
-<<<<<<< HEAD
     yield '    ' + ', '.join('{name}'.format(**elem) for elem in ptws)
-=======
-    yield '    ' + ', '.join('std::ref({name})'.format(**elem) for elem in ptws)
->>>>>>> 12e39977
     yield '  };'
     yield '}'
     yield ''
@@ -133,18 +125,10 @@
 
     yield 'std::vector<std::reference_wrapper<champsim::operable>> operable_view() override {'
     yield '  return {'
-<<<<<<< HEAD
     yield '    ' + ', '.join('{name}'.format(**elem) for elem in itertools.chain(cores, ptws, caches, (pmem,)))
-=======
-    yield ', '.join('std::ref({name})'.format(**elem) for elem in itertools.chain(cores, ptws, caches, (pmem,)))
->>>>>>> 12e39977
     yield '  };'
     yield '}'
     yield ''
 
-<<<<<<< HEAD
-=======
-    yield ''
->>>>>>> 12e39977
     yield '};'
     yield '}'
