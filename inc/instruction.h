#ifndef INSTRUCTION_H
#define INSTRUCTION_H

#include <algorithm>
#include <array>
#include <cstdint>
#include <iostream>
#include <limits>
#include <vector>

#include "circular_buffer.hpp"
#include "util.h"

// instruction format
#define NUM_INSTR_DESTINATIONS_SPARC 4
#define NUM_INSTR_DESTINATIONS 2
#define NUM_INSTR_SOURCES 4

// special registers that help us identify branches
#define REG_STACK_POINTER 6
#define REG_FLAGS 25
#define REG_INSTRUCTION_POINTER 26

// branch types
#define NOT_BRANCH 0
#define BRANCH_DIRECT_JUMP 1
#define BRANCH_INDIRECT 2
#define BRANCH_CONDITIONAL 3
#define BRANCH_DIRECT_CALL 4
#define BRANCH_INDIRECT_CALL 5
#define BRANCH_RETURN 6
#define BRANCH_OTHER 7

class LSQ_ENTRY;

struct input_instr {
  // instruction pointer or PC (Program Counter)
  uint64_t ip = 0;

  // branch info
  uint8_t is_branch = 0;
  uint8_t branch_taken = 0;

  uint8_t destination_registers[NUM_INSTR_DESTINATIONS] = {}; // output registers
  uint8_t source_registers[NUM_INSTR_SOURCES] = {};           // input registers

  uint64_t destination_memory[NUM_INSTR_DESTINATIONS] = {}; // output memory
  uint64_t source_memory[NUM_INSTR_SOURCES] = {};           // input memory
};

struct cloudsuite_instr {
  // instruction pointer or PC (Program Counter)
  uint64_t ip = 0;

  // branch info
  uint8_t is_branch = 0;
  uint8_t branch_taken = 0;

  uint8_t destination_registers[NUM_INSTR_DESTINATIONS_SPARC] = {}; // output registers
  uint8_t source_registers[NUM_INSTR_SOURCES] = {};                 // input registers

  uint64_t destination_memory[NUM_INSTR_DESTINATIONS_SPARC] = {}; // output memory
  uint64_t source_memory[NUM_INSTR_SOURCES] = {};                 // input memory

  uint8_t asid[2] = {std::numeric_limits<uint8_t>::max(), std::numeric_limits<uint8_t>::max()};
};

struct ooo_model_instr {
<<<<<<< HEAD
    uint64_t instr_id = 0,
             ip = 0,
             event_cycle = 0;

    bool is_branch = 0,
         is_memory = 0,
         branch_taken = 0,
         branch_mispredicted = 0;

    uint8_t asid[2] = {std::numeric_limits<uint8_t>::max(), std::numeric_limits<uint8_t>::max()};

    uint8_t branch_type = NOT_BRANCH;
    uint64_t branch_target = 0;

    uint8_t translated = 0,
            fetched = 0,
            decoded = 0,
            scheduled = 0,
            executed = 0;
    int num_mem_ops = 0, num_reg_dependent = 0;

    std::vector<uint8_t> destination_registers = {}; // output registers
    std::vector<uint8_t> source_registers = {}; // input registers 

    struct lsq_info
    {
        uint64_t address;
        bool added = false;
        std::vector<LSQ_ENTRY>::iterator q_entry;

        explicit lsq_info(uint64_t address) : address(address) {};
    };

    std::vector<lsq_info> destination_memory = {};
    std::vector<lsq_info> source_memory = {};

    // these are indices of instructions in the ROB that depend on me
    std::vector<champsim::circular_buffer<ooo_model_instr>::iterator> registers_instrs_depend_on_me, memory_instrs_depend_on_me;

    // memory addresses that may cause dependencies between instructions
    uint64_t instruction_pa = 0;

    private:
    template <typename T>
    ooo_model_instr(T instr) : ip(instr.ip), is_branch(instr.is_branch), branch_taken(instr.branch_taken)
    {
        std::remove_copy(std::begin(instr.destination_registers), std::end(instr.destination_registers), std::back_inserter(this->destination_registers), 0);
        std::remove_copy(std::begin(instr.source_registers), std::end(instr.source_registers), std::back_inserter(this->source_registers), 0);

        for (auto addr : instr.destination_memory)
            if (addr != 0) destination_memory.emplace_back(addr);
        for (auto addr : instr.source_memory)
            if (addr != 0) source_memory.emplace_back(addr);
    }

    public:
    ooo_model_instr(uint8_t cpu, input_instr instr) : ooo_model_instr(instr)
    {
        asid[0] = cpu;
        asid[1] = cpu;
    }

    ooo_model_instr(uint8_t cpu, cloudsuite_instr instr) : ooo_model_instr(instr)
    {
        std::copy(std::begin(instr.asid), std::begin(instr.asid), std::begin(this->asid));
    }
};

// For compatability with eq_addr
template <>
struct is_valid<ooo_model_instr::lsq_info>
{
    bool operator()(const ooo_model_instr::lsq_info &test) { return true; }
};

#endif
=======
  uint64_t instr_id = 0, ip = 0, event_cycle = 0;

  bool is_branch = 0, is_memory = 0, branch_taken = 0, branch_mispredicted = 0, source_added[NUM_INSTR_SOURCES] = {},
       destination_added[NUM_INSTR_DESTINATIONS_SPARC] = {};

  uint8_t asid[2] = {std::numeric_limits<uint8_t>::max(), std::numeric_limits<uint8_t>::max()};

  uint8_t branch_type = NOT_BRANCH;
  uint64_t branch_target = 0;

  uint8_t translated = 0, fetched = 0, decoded = 0, scheduled = 0, executed = 0;
  int num_reg_ops = 0, num_mem_ops = 0, num_reg_dependent = 0;

  uint8_t destination_registers[NUM_INSTR_DESTINATIONS_SPARC] = {}; // output registers

  uint8_t source_registers[NUM_INSTR_SOURCES] = {}; // input registers

  // these are indices of instructions in the ROB that depend on me
  std::vector<champsim::circular_buffer<ooo_model_instr>::iterator> registers_instrs_depend_on_me, memory_instrs_depend_on_me;

  // memory addresses that may cause dependencies between instructions
  uint64_t instruction_pa = 0;
  uint64_t destination_memory[NUM_INSTR_DESTINATIONS_SPARC] = {}; // output memory
  uint64_t source_memory[NUM_INSTR_SOURCES] = {};                 // input memory

  std::array<std::vector<LSQ_ENTRY>::iterator, NUM_INSTR_SOURCES> lq_index = {};
  std::array<std::vector<LSQ_ENTRY>::iterator, NUM_INSTR_DESTINATIONS_SPARC> sq_index = {};

  ooo_model_instr() = default;

  ooo_model_instr(uint8_t cpu, input_instr instr)
  {
    std::copy(std::begin(instr.destination_registers), std::end(instr.destination_registers), std::begin(this->destination_registers));
    std::copy(std::begin(instr.destination_memory), std::end(instr.destination_memory), std::begin(this->destination_memory));
    std::copy(std::begin(instr.source_registers), std::end(instr.source_registers), std::begin(this->source_registers));
    std::copy(std::begin(instr.source_memory), std::end(instr.source_memory), std::begin(this->source_memory));

    this->ip = instr.ip;
    this->is_branch = instr.is_branch;
    this->branch_taken = instr.branch_taken;

    asid[0] = cpu;
    asid[1] = cpu;
  }

  ooo_model_instr(uint8_t cpu, cloudsuite_instr instr)
  {
    std::copy(std::begin(instr.destination_registers), std::end(instr.destination_registers), std::begin(this->destination_registers));
    std::copy(std::begin(instr.destination_memory), std::end(instr.destination_memory), std::begin(this->destination_memory));
    std::copy(std::begin(instr.source_registers), std::end(instr.source_registers), std::begin(this->source_registers));
    std::copy(std::begin(instr.source_memory), std::end(instr.source_memory), std::begin(this->source_memory));

    this->ip = instr.ip;
    this->is_branch = instr.is_branch;
    this->branch_taken = instr.branch_taken;

    std::copy(std::begin(instr.asid), std::begin(instr.asid), std::begin(this->asid));
  }
};

#endif
>>>>>>> bd6ee75c
<|MERGE_RESOLUTION|>--- conflicted
+++ resolved
@@ -66,27 +66,28 @@
 };
 
 struct ooo_model_instr {
-<<<<<<< HEAD
-    uint64_t instr_id = 0,
-             ip = 0,
-             event_cycle = 0;
+    uint64_t instr_id = 0;
+    uint64_t ip = 0;
+    uint64_t event_cycle = 0;
 
-    bool is_branch = 0,
-         is_memory = 0,
-         branch_taken = 0,
-         branch_mispredicted = 0;
+    bool is_branch = 0;
+    bool is_memory = 0;
+    bool branch_taken = 0;
+    bool branch_mispredicted = 0;
 
     uint8_t asid[2] = {std::numeric_limits<uint8_t>::max(), std::numeric_limits<uint8_t>::max()};
 
     uint8_t branch_type = NOT_BRANCH;
     uint64_t branch_target = 0;
 
-    uint8_t translated = 0,
-            fetched = 0,
-            decoded = 0,
-            scheduled = 0,
-            executed = 0;
-    int num_mem_ops = 0, num_reg_dependent = 0;
+    uint8_t translated = 0;
+    uint8_t fetched = 0;
+    uint8_t decoded = 0;
+    uint8_t scheduled = 0;
+    uint8_t executed = 0;
+
+    int num_mem_ops = 0;
+    int num_reg_dependent = 0;
 
     std::vector<uint8_t> destination_registers = {}; // output registers
     std::vector<uint8_t> source_registers = {}; // input registers 
@@ -104,7 +105,8 @@
     std::vector<lsq_info> source_memory = {};
 
     // these are indices of instructions in the ROB that depend on me
-    std::vector<champsim::circular_buffer<ooo_model_instr>::iterator> registers_instrs_depend_on_me, memory_instrs_depend_on_me;
+    std::vector<champsim::circular_buffer<ooo_model_instr>::iterator> registers_instrs_depend_on_me;
+    std::vector<champsim::circular_buffer<ooo_model_instr>::iterator> memory_instrs_depend_on_me;
 
     // memory addresses that may cause dependencies between instructions
     uint64_t instruction_pa = 0;
@@ -142,67 +144,4 @@
     bool operator()(const ooo_model_instr::lsq_info &test) { return true; }
 };
 
-#endif
-=======
-  uint64_t instr_id = 0, ip = 0, event_cycle = 0;
-
-  bool is_branch = 0, is_memory = 0, branch_taken = 0, branch_mispredicted = 0, source_added[NUM_INSTR_SOURCES] = {},
-       destination_added[NUM_INSTR_DESTINATIONS_SPARC] = {};
-
-  uint8_t asid[2] = {std::numeric_limits<uint8_t>::max(), std::numeric_limits<uint8_t>::max()};
-
-  uint8_t branch_type = NOT_BRANCH;
-  uint64_t branch_target = 0;
-
-  uint8_t translated = 0, fetched = 0, decoded = 0, scheduled = 0, executed = 0;
-  int num_reg_ops = 0, num_mem_ops = 0, num_reg_dependent = 0;
-
-  uint8_t destination_registers[NUM_INSTR_DESTINATIONS_SPARC] = {}; // output registers
-
-  uint8_t source_registers[NUM_INSTR_SOURCES] = {}; // input registers
-
-  // these are indices of instructions in the ROB that depend on me
-  std::vector<champsim::circular_buffer<ooo_model_instr>::iterator> registers_instrs_depend_on_me, memory_instrs_depend_on_me;
-
-  // memory addresses that may cause dependencies between instructions
-  uint64_t instruction_pa = 0;
-  uint64_t destination_memory[NUM_INSTR_DESTINATIONS_SPARC] = {}; // output memory
-  uint64_t source_memory[NUM_INSTR_SOURCES] = {};                 // input memory
-
-  std::array<std::vector<LSQ_ENTRY>::iterator, NUM_INSTR_SOURCES> lq_index = {};
-  std::array<std::vector<LSQ_ENTRY>::iterator, NUM_INSTR_DESTINATIONS_SPARC> sq_index = {};
-
-  ooo_model_instr() = default;
-
-  ooo_model_instr(uint8_t cpu, input_instr instr)
-  {
-    std::copy(std::begin(instr.destination_registers), std::end(instr.destination_registers), std::begin(this->destination_registers));
-    std::copy(std::begin(instr.destination_memory), std::end(instr.destination_memory), std::begin(this->destination_memory));
-    std::copy(std::begin(instr.source_registers), std::end(instr.source_registers), std::begin(this->source_registers));
-    std::copy(std::begin(instr.source_memory), std::end(instr.source_memory), std::begin(this->source_memory));
-
-    this->ip = instr.ip;
-    this->is_branch = instr.is_branch;
-    this->branch_taken = instr.branch_taken;
-
-    asid[0] = cpu;
-    asid[1] = cpu;
-  }
-
-  ooo_model_instr(uint8_t cpu, cloudsuite_instr instr)
-  {
-    std::copy(std::begin(instr.destination_registers), std::end(instr.destination_registers), std::begin(this->destination_registers));
-    std::copy(std::begin(instr.destination_memory), std::end(instr.destination_memory), std::begin(this->destination_memory));
-    std::copy(std::begin(instr.source_registers), std::end(instr.source_registers), std::begin(this->source_registers));
-    std::copy(std::begin(instr.source_memory), std::end(instr.source_memory), std::begin(this->source_memory));
-
-    this->ip = instr.ip;
-    this->is_branch = instr.is_branch;
-    this->branch_taken = instr.branch_taken;
-
-    std::copy(std::begin(instr.asid), std::begin(instr.asid), std::begin(this->asid));
-  }
-};
-
-#endif
->>>>>>> bd6ee75c
+#endif