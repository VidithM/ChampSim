#ifndef PTW_H
#define PTW_H

#include <list>
#include <map>
#include <optional>

#include "memory_class.h"

class PagingStructureCache
{
    struct block_t
    {
        bool valid = false;
        uint64_t address;
        uint64_t data;
        uint32_t lru = std::numeric_limits<uint32_t>::max() >> 1;
    };

    const string NAME;
    const uint32_t NUM_SET, NUM_WAY;
    std::vector<block_t> block{NUM_SET*NUM_WAY};

    public:
        const std::size_t level;
        PagingStructureCache(string v1, uint8_t v2, uint32_t v3, uint32_t v4) : NAME(v1), NUM_SET(v3), NUM_WAY(v4), level(v2) {}

        std::optional<uint64_t> check_hit(uint64_t address);
        void fill_cache(uint64_t next_level_paddr, uint64_t vaddr);
};

class PageTableWalker : public champsim::operable, public MemoryRequestConsumer, public MemoryRequestProducer
{
    public:
        const string NAME;
        const uint32_t cpu;
        const uint32_t MSHR_SIZE, MAX_READ, MAX_FILL;

        champsim::delay_queue<PACKET> RQ;

        std::list<PACKET> MSHR;

        uint64_t total_miss_latency = 0;

        PagingStructureCache PSCL5, PSCL4, PSCL3, PSCL2;

        const uint64_t CR3_addr;
        std::map<std::pair<uint64_t, std::size_t>, uint64_t> page_table;

        PageTableWalker(string v1, uint32_t cpu, unsigned fill_level, uint32_t v2, uint32_t v3, uint32_t v4, uint32_t v5, uint32_t v6, uint32_t v7, uint32_t v8, uint32_t v9, uint32_t v10, uint32_t v11, uint32_t v12, uint32_t v13, unsigned latency, MemoryRequestConsumer* ll);

        // functions
        int add_rq(PACKET *packet);
        int add_wq(PACKET *packet) { assert(0); }
        int add_pq(PACKET *packet) { assert(0); }

<<<<<<< HEAD
        void return_data(PACKET *packet);
=======
        void return_data(PACKET *packet) override;
>>>>>>> 589d0d4b

        void operate() override;
        void begin_phase() override;
        void end_phase(unsigned cpu) override;
<<<<<<< HEAD
=======
        void print_roi_stats() override;
        void print_phase_stats() override;
>>>>>>> 589d0d4b

        void handle_read(), handle_fill();
        void increment_WQ_FULL(uint64_t address) {}

        uint32_t get_occupancy(uint8_t queue_type, uint64_t address),
                 get_size(uint8_t queue_type, uint64_t address);

        uint64_t get_shamt(uint8_t pt_level);

        void print_deadlock() override;
};

#endif
<|MERGE_RESOLUTION|>--- conflicted
+++ resolved
@@ -54,20 +54,13 @@
         int add_wq(PACKET *packet) { assert(0); }
         int add_pq(PACKET *packet) { assert(0); }
 
-<<<<<<< HEAD
-        void return_data(PACKET *packet);
-=======
         void return_data(PACKET *packet) override;
->>>>>>> 589d0d4b
 
         void operate() override;
         void begin_phase() override;
         void end_phase(unsigned cpu) override;
-<<<<<<< HEAD
-=======
         void print_roi_stats() override;
         void print_phase_stats() override;
->>>>>>> 589d0d4b
 
         void handle_read(), handle_fill();
         void increment_WQ_FULL(uint64_t address) {}
