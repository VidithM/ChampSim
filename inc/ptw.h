--- conflicted
+++ resolved
@@ -57,12 +57,7 @@
   bool add_wq(const PACKET& packet) override { assert(0); }
   bool add_pq(const PACKET& packet) override { assert(0); }
 
-<<<<<<< HEAD
-  void return_data(PACKET *packet) override;
-
-=======
   void return_data(const PACKET& packet) override;
->>>>>>> 0679ef50
   void operate() override;
   void begin_phase() override;
   void end_phase(unsigned cpu) override;
